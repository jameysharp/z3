--- conflicted
+++ resolved
@@ -80,20 +80,12 @@
     solver->settings().set_message_ostream(&std::cout);
     solver->settings().report_frequency = params.rep_freq();
     solver->settings().print_statistics = params.print_stats();
-<<<<<<< HEAD
-    solver->settings().simplex_strategy() = lp::simplex_strategy_enum::lu;
-    solver->find_maximal_solution();
-
-    *(solver->settings().get_message_ostream()) << "status is " << lp_status_to_string(solver->get_status()) << std::endl;
-    if (solver->get_status() == lp::lp_status::OPTIMAL) {
-=======
     solver->settings().simplex_strategy() = lp:: simplex_strategy_enum::lu;
 
     solver->find_maximal_solution();
 
     *(solver->settings().get_message_ostream()) << "status is " << lp_status_to_string(solver->get_status()) << std::endl;
     if (solver->get_status() == lp::OPTIMAL) {
->>>>>>> 7a15de37
         if (params.min()) {
             solver->flip_costs();
         }
