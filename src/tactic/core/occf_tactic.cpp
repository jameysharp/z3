/*++
Copyright (c) 2011 Microsoft Corporation

Module Name:

    occf_tactic.cpp

Abstract:

    Put clauses in the assertion set in
    OOC (one constraint per clause) form.
    Constraints occurring in formulas that
    are not clauses are ignored.
    The formula can be put into CNF by
    using mk_sat_preprocessor strategy.

Author:

    Leonardo de Moura (leonardo) 2011-12-28.

Revision History:

--*/
#include "tactic/tactical.h"
#include "tactic/core/occf_tactic.h"
#include "tactic/generic_model_converter.h"
#include "util/cooperate.h"

class occf_tactic : public tactic {
    struct     imp {
        ast_manager &            m;
        generic_model_converter * m_mc;
        
        imp(ast_manager & _m):
            m(_m) {
        }

        void checkpoint() {
            if (m.canceled())
                throw tactic_exception(TACTIC_CANCELED_MSG);
            cooperate("occf");
        }

        bool is_literal(expr * t) const {
            expr * atom;
            return is_uninterp_const(t) || (m.is_not(t, atom) && is_uninterp_const(atom));
        }
        
        bool is_constraint(expr * t) const {
            return !is_literal(t);
        }
        
        bool is_target(app * cls) {
            SASSERT(m.is_or(cls));
            bool found = false;
            unsigned num = cls->get_num_args();
            for (unsigned i = 0; i < num; i++) {
                if (is_constraint(cls->get_arg(i))) {
                    if (found)
                        return true;
                    found = true;
                }
            }
            return false;
        }
        
        struct bvar_info {
            expr *   m_bvar;
            unsigned m_gen_pos:1;
            unsigned m_gen_neg:1;
            bvar_info():m_bvar(nullptr), m_gen_pos(false), m_gen_neg(false) {}
            bvar_info(expr * var, bool sign):
                m_bvar(var),
                                            m_gen_pos(!sign),
                m_gen_neg(sign) {
            }
        };
        
        typedef obj_map<expr, bvar_info> cnstr2bvar;
        
        expr * get_aux_lit(cnstr2bvar & c2b, expr * cnstr, goal_ref const & g) {
            bool sign = false;
            while (m.is_not(cnstr)) {
                cnstr = to_app(cnstr)->get_arg(0);
                sign  = !sign;
            }
            
            cnstr2bvar::obj_map_entry * entry = c2b.find_core(cnstr);
            if (entry == nullptr)
                return nullptr;
            bvar_info & info = entry->get_data().m_value;
            if (sign) {
                if (!info.m_gen_neg) {
                    info.m_gen_neg = true;
                    g->assert_expr(m.mk_or(info.m_bvar, m.mk_not(cnstr)), nullptr, nullptr);
                }
                return m.mk_not(info.m_bvar);
            }
            else {
                if (!info.m_gen_pos) {
                    info.m_gen_pos = true;
                    g->assert_expr(m.mk_or(m.mk_not(info.m_bvar), cnstr), nullptr, nullptr);
                }
                return info.m_bvar;
            }
        }

        expr * mk_aux_lit(cnstr2bvar & c2b, expr * cnstr, bool produce_models, goal_ref const & g) {
            bool sign = false;
            while (m.is_not(cnstr)) {
                cnstr = to_app(cnstr)->get_arg(0);
                sign  = !sign;
            }
            
            SASSERT(!c2b.contains(cnstr));
            expr * bvar = m.mk_fresh_const(nullptr, m.mk_bool_sort());
            if (produce_models)
                m_mc->hide(to_app(bvar)->get_decl());
            c2b.insert(cnstr, bvar_info(bvar, sign));
            if (sign) {
                g->assert_expr(m.mk_or(bvar, m.mk_not(cnstr)), nullptr, nullptr);
                return m.mk_not(bvar);
            }
            else {
                g->assert_expr(m.mk_or(m.mk_not(bvar), cnstr), nullptr, nullptr);
                return bvar;
            }
        }
        
        void operator()(goal_ref const & g, 
                        goal_ref_buffer & result) {
            SASSERT(g->is_well_sorted());
<<<<<<< HEAD
            
=======
            mc = nullptr; pc = nullptr; core = nullptr;

>>>>>>> fc719a5e
            fail_if_proof_generation("occf", g);

            bool produce_models = g->models_enabled();
            tactic_report report("occf", *g);
            
            m_mc = nullptr;
            
            ptr_vector<expr> new_lits;
            
            cnstr2bvar c2b;
            
            unsigned sz = g->size();
            for (unsigned i = 0; i < sz; i++) {
                checkpoint();
                expr * f = g->form(i);
                expr_dependency * d = g->dep(i);
                if (!m.is_or(f))
                    continue;
                app * cls = to_app(f);
                if (!is_target(cls))
                    continue;
                if (produce_models && !m_mc) {
                    m_mc = alloc(generic_model_converter, m, "occf");
                    g->add(m_mc);
                }
                expr * keep = nullptr;
                new_lits.reset();
                unsigned num = cls->get_num_args();
                for (unsigned j = 0; j < num; j++) {
                    expr * l = cls->get_arg(j);
                    if (is_constraint(l)) {
                        expr * new_l = get_aux_lit(c2b, l, g);
                        if (new_l != nullptr) {
                            new_lits.push_back(new_l);
                        }
                        else if (keep == nullptr) {
                            keep = l;
                        }
                        else {
                            new_l = mk_aux_lit(c2b, l, produce_models, g);
                            new_lits.push_back(new_l);
                        }
                    }
                    else {
                        new_lits.push_back(l);
                    }
                }
                if (keep != nullptr)
                    new_lits.push_back(keep);
                g->update(i, m.mk_or(new_lits.size(), new_lits.c_ptr()), nullptr, d);
            }
            g->inc_depth();
            result.push_back(g.get());
            TRACE("occf", g->display(tout););
            SASSERT(g->is_well_sorted());
        }
    };
    
    imp *      m_imp;
public:
    occf_tactic(ast_manager & m) {
        m_imp = alloc(imp, m);
    }

    tactic * translate(ast_manager & m) override {
        return alloc(occf_tactic, m);
    }
        
    ~occf_tactic() override {
        dealloc(m_imp);
    }

    void updt_params(params_ref const & p) override {}
    void collect_param_descrs(param_descrs & r) override {}
    
<<<<<<< HEAD
    virtual void operator()(goal_ref const & in, 
                            goal_ref_buffer & result) {
        (*m_imp)(in, result);
=======
    void operator()(goal_ref const & in,
                    goal_ref_buffer & result,
                    model_converter_ref & mc,
                    proof_converter_ref & pc,
                    expr_dependency_ref & core) override {
        (*m_imp)(in, result, mc, pc, core);
>>>>>>> fc719a5e
    }
    
    void cleanup() override {
        imp * d = alloc(imp, m_imp->m);
        std::swap(d, m_imp);        
        dealloc(d);
    }
    
};

tactic * mk_occf_tactic(ast_manager & m, params_ref const & p) {
    return clean(alloc(occf_tactic, m));
}
<|MERGE_RESOLUTION|>--- conflicted
+++ resolved
@@ -130,12 +130,6 @@
         void operator()(goal_ref const & g, 
                         goal_ref_buffer & result) {
             SASSERT(g->is_well_sorted());
-<<<<<<< HEAD
-            
-=======
-            mc = nullptr; pc = nullptr; core = nullptr;
-
->>>>>>> fc719a5e
             fail_if_proof_generation("occf", g);
 
             bool produce_models = g->models_enabled();
@@ -211,18 +205,9 @@
     void updt_params(params_ref const & p) override {}
     void collect_param_descrs(param_descrs & r) override {}
     
-<<<<<<< HEAD
-    virtual void operator()(goal_ref const & in, 
-                            goal_ref_buffer & result) {
+    void operator()(goal_ref const & in, 
+                    goal_ref_buffer & result) override {
         (*m_imp)(in, result);
-=======
-    void operator()(goal_ref const & in,
-                    goal_ref_buffer & result,
-                    model_converter_ref & mc,
-                    proof_converter_ref & pc,
-                    expr_dependency_ref & core) override {
-        (*m_imp)(in, result, mc, pc, core);
->>>>>>> fc719a5e
     }
     
     void cleanup() override {
