/*++
Copyright (c) 2006 Microsoft Corporation

Module Name:

    smt_context.h

Abstract:

    Logical context

Author:

    Leonardo de Moura (leonardo) 2008-02-18.

Revision History:

--*/
#ifndef SMT_CONTEXT_H_
#define SMT_CONTEXT_H_

#include "smt/smt_clause.h"
#include "smt/smt_setup.h"
#include "smt/smt_enode.h"
#include "smt/smt_cg_table.h"
#include "smt/smt_b_justification.h"
#include "smt/smt_eq_justification.h"
#include "smt/smt_justification.h"
#include "smt/smt_bool_var_data.h"
#include "smt/smt_theory.h"
#include "smt/smt_quantifier.h"
#include "smt/smt_quantifier_stat.h"
#include "smt/smt_statistics.h"
#include "smt/smt_conflict_resolution.h"
#include "smt/smt_relevancy.h"
#include "smt/smt_case_split_queue.h"
#include "smt/smt_almost_cg_table.h"
#include "smt/smt_failure.h"
#include "smt/asserted_formulas.h"
#include "smt/smt_types.h"
#include "smt/dyn_ack.h"
#include "ast/ast_smt_pp.h"
#include "smt/watch_list.h"
#include "util/trail.h"
#include "smt/fingerprints.h"
#include "util/ref.h"
#include "smt/proto_model/proto_model.h"
#include "model/model.h"
#include "util/timer.h"
#include "util/statistics.h"
#include "solver/progress_callback.h"
#include <tuple>

// there is a significant space overhead with allocating 1000+ contexts in
// the case that each context only references a few expressions.
// Using a map instead of a vector for the literals can compress space
// consumption.
#ifdef SPARSE_MAP
#define USE_BOOL_VAR_VECTOR 0
#else
#define USE_BOOL_VAR_VECTOR 1
#endif

namespace smt {

    class model_generator;

    class context {
        friend class model_generator;
    public:
        statistics                  m_stats;

        std::ostream& display_last_failure(std::ostream& out) const;
        std::string last_failure_as_string() const;
        void set_reason_unknown(char const* msg) { m_unknown = msg; }
        void set_progress_callback(progress_callback *callback);


    protected:
        ast_manager &               m_manager;
        smt_params &                m_fparams;
        params_ref                  m_params;
        setup                       m_setup;
        timer                       m_timer;
        asserted_formulas           m_asserted_formulas;
        scoped_ptr<quantifier_manager>   m_qmanager;
        scoped_ptr<model_generator>      m_model_generator;
        scoped_ptr<relevancy_propagator> m_relevancy_propagator;
        random_gen                  m_random;
        bool                        m_flushing; // (debug support) true when flushing
        mutable unsigned            m_lemma_id;
        progress_callback *         m_progress_callback;
        unsigned                    m_next_progress_sample;

        region                      m_region;

        fingerprint_set             m_fingerprints;

        expr_ref_vector             m_b_internalized_stack; // stack of the boolean expressions already internalized.
        // Remark: boolean expressions can also be internalized as
        // enodes. Examples: boolean expression nested in an
        // uninterpreted function.
        expr_ref_vector             m_e_internalized_stack; // stack of the expressions already internalized as enodes.

        ptr_vector<justification>   m_justifications;

        unsigned                    m_final_check_idx; // circular counter used for implementing fairness

        // -----------------------------------
        //
        // Equality & Uninterpreted functions
        //
        // -----------------------------------
        enode *                     m_true_enode;
        enode *                     m_false_enode;
        app2enode_t                 m_app2enode;    // app -> enode
        ptr_vector<enode>           m_enodes;
        plugin_manager<theory>      m_theories;     // mapping from theory_id -> theory
        ptr_vector<theory>          m_theory_set;   // set of theories for fast traversal
        vector<enode_vector>        m_decl2enodes;  // decl -> enode (for decls with arity > 0)
        enode_vector                m_empty_vector;
        cg_table                    m_cg_table;
        dyn_ack_manager             m_dyn_ack_manager;
        struct new_eq {
            enode *                 m_lhs;
            enode *                 m_rhs;
            eq_justification        m_justification;
            new_eq() {}
            new_eq(enode * lhs, enode * rhs, eq_justification const & js):
                m_lhs(lhs), m_rhs(rhs), m_justification(js) {}
        };
        svector<new_eq>             m_eq_propagation_queue;
        struct new_th_eq {
            theory_id  m_th_id;
            theory_var m_lhs;
            theory_var m_rhs;
            new_th_eq():m_th_id(null_theory_id), m_lhs(null_theory_var), m_rhs(null_theory_var) {}
            new_th_eq(theory_id id, theory_var l, theory_var r):m_th_id(id), m_lhs(l), m_rhs(r) {}
        };
        svector<new_th_eq>          m_th_eq_propagation_queue;
        svector<new_th_eq>          m_th_diseq_propagation_queue;
#ifdef Z3DEBUG
        svector<new_th_eq>          m_propagated_th_eqs;
        svector<new_th_eq>          m_propagated_th_diseqs;
        svector<enode_pair>         m_diseq_vector;
#endif
        enode *                     m_is_diseq_tmp; // auxiliary enode used to find congruent equality atoms.

        tmp_enode                   m_tmp_enode;
        ptr_vector<almost_cg_table> m_almost_cg_tables; // temporary field for is_ext_diseq

        // -----------------------------------
        //
        // Boolean engine
        //
        // -----------------------------------
#if USE_BOOL_VAR_VECTOR
        svector<bool_var>           m_expr2bool_var;         // expr id -> bool_var
#else
        u_map<bool_var>             m_expr2bool_var;
#endif
        ptr_vector<expr>            m_bool_var2expr;         // bool_var -> expr
        signed_char_vector          m_assignment;  //!< mapping literal id -> assignment lbool
        vector<watch_list>          m_watches;     //!< per literal
        vector<clause_set>          m_lit_occs;    //!< index for backward subsumption
        svector<bool_var_data>      m_bdata;       //!< mapping bool_var -> data
        svector<double>             m_activity;
        clause_vector               m_aux_clauses;
        clause_vector               m_lemmas;
        vector<clause_vector>       m_clauses_to_reinit;
        expr_ref_vector             m_units_to_reassert;
        svector<char>               m_units_to_reassert_sign;
        literal_vector              m_assigned_literals;
        typedef std::pair<clause*, literal_vector> tmp_clause;
        vector<tmp_clause>          m_tmp_clauses;
        unsigned                    m_qhead;
        unsigned                    m_simp_qhead;
        int                         m_simp_counter; //!< can become negative
        scoped_ptr<case_split_queue> m_case_split_queue;
        double                      m_bvar_inc;
        bool                        m_phase_cache_on;
        unsigned                    m_phase_counter; //!< auxiliary variable used to decide when to turn on/off phase caching
        bool                        m_phase_default; //!< default phase when using phase caching

        // A conflict is usually a single justification. That is, a justification
        // for false. If m_not_l is not null_literal, then m_conflict is a
        // justification for l, and the conflict is union of m_no_l and m_conflict;
        b_justification             m_conflict;
        literal                     m_not_l;
        scoped_ptr<conflict_resolution> m_conflict_resolution;
        proof_ref                   m_unsat_proof;


        literal_vector              m_atom_propagation_queue;

        obj_map<expr, unsigned>      m_cached_generation;
        obj_hashtable<expr>          m_cache_generation_visited;

        // -----------------------------------
        //
        // Model generation
        //
        // -----------------------------------
        proto_model_ref            m_proto_model;
        model_ref                  m_model;
        std::string                m_unknown;
        void                       mk_proto_model(lbool r);
        struct scoped_mk_model {
            context & m_ctx;
            scoped_mk_model(context & ctx):m_ctx(ctx) {
                m_ctx.m_proto_model = nullptr;
                m_ctx.m_model       = nullptr;
            }
            ~scoped_mk_model() {
                if (m_ctx.m_proto_model.get() != nullptr) {
                    m_ctx.m_model = m_ctx.m_proto_model->mk_model();
                    try {
                        m_ctx.add_rec_funs_to_model();
                    }
                    catch (...) {
                        // no op
                    }
                    m_ctx.m_proto_model = nullptr; // proto_model is not needed anymore.
                }
            }
        };


        // -----------------------------------
        //
        // Unsat core extraction
        //
        // -----------------------------------
        typedef u_map<expr *>      literal2assumption;
        literal_vector             m_assumptions;
        literal2assumption         m_literal2assumption; // maps an expression associated with a literal to the original assumption
        expr_ref_vector            m_unsat_core;

        // -----------------------------------
        //
        // Theory case split
        //
        // -----------------------------------
        uint_set m_all_th_case_split_literals;
        vector<literal_vector> m_th_case_split_sets;
        u_map< vector<literal_vector> > m_literal2casesplitsets; // returns the case split literal sets that a literal participates in

        // -----------------------------------
        //
        // Accessors
        //
        // -----------------------------------
    public:
        ast_manager & get_manager() const {
            return m_manager;
        }

        th_rewriter & get_rewriter() {
            return m_asserted_formulas.get_rewriter();
        }

        smt_params & get_fparams() {
            return m_fparams;
        }

        params_ref const & get_params() {
            return m_params;
        }

        void updt_params(params_ref const& p);

        bool get_cancel_flag();

        region & get_region() {
            return m_region;
        }

        bool relevancy() const {
            return m_fparams.m_relevancy_lvl > 0;
        }

        enode * get_enode(expr const * n) const {
            SASSERT(e_internalized(n));
            return m_app2enode[n->get_id()];
        }

        /**
           \brief Similar to get_enode, but returns 0 if n is to e_internalized.
        */
        enode * find_enode(expr const * n) const {
            return m_app2enode.get(n->get_id(), 0);
        }

        void reset_bool_vars() {
            m_expr2bool_var.reset();
        }

        bool_var get_bool_var(expr const * n) const {
            return m_expr2bool_var[n->get_id()];
        }

        bool_var get_bool_var_of_id(unsigned id) const {
            return m_expr2bool_var[id];
        }

        bool_var get_bool_var_of_id_option(unsigned id) const {
            return m_expr2bool_var.get(id, null_bool_var);
        }

#if USE_BOOL_VAR_VECTOR

        void set_bool_var(unsigned id, bool_var v) {
            m_expr2bool_var.setx(id, v, null_bool_var);
        }
#else

        void set_bool_var(unsigned id, bool_var v) {
            if (v == null_bool_var) {
                m_expr2bool_var.erase(id);
            }
            else {
                m_expr2bool_var.insert(id, v);
            }
        }
#endif

        clause_vector const& get_lemmas() const { return m_lemmas; }

        literal get_literal(expr * n) const;

        bool has_enode(bool_var v) const {
            return m_bdata[v].is_enode();
        }

        enode * bool_var2enode(bool_var v) const {
            SASSERT(m_bdata[v].is_enode());
            return m_app2enode[m_bool_var2expr[v]->get_id()];
        }

        bool_var enode2bool_var(enode const * n) const {
            SASSERT(n->is_bool());
            SASSERT(n != m_false_enode);
            return get_bool_var_of_id(n->get_owner_id());
        }

        literal enode2literal(enode const * n) const {
            SASSERT(n->is_bool());
            return n == m_false_enode ? false_literal : literal(enode2bool_var(n));
        }

        unsigned get_num_bool_vars() const {
            return m_b_internalized_stack.size();
        }

        bool_var_data & get_bdata(bool_var v) {
            return m_bdata[v];
        }

        bool_var_data const & get_bdata(bool_var v) const {
            return m_bdata[v];
        }

        lbool get_lit_assignment(unsigned lit_idx) const {
            return static_cast<lbool>(m_assignment[lit_idx]);
        }

        lbool get_assignment(literal l) const {
            return get_lit_assignment(l.index());
        }

        lbool get_assignment(bool_var v) const {
            return get_assignment(literal(v));
        }

        literal_vector const & assigned_literals() const {
            return m_assigned_literals;
        }

        lbool get_assignment(expr * n) const;

        // Similar to get_assignment, but returns l_undef if n is not internalized.
        lbool find_assignment(expr * n) const;

        lbool get_assignment(enode * n) const;

        void get_assignments(expr_ref_vector& assignments);

        b_justification get_justification(bool_var v) const {
            return get_bdata(v).justification();
        }

        void set_justification(bool_var v, bool_var_data& d, b_justification const& j);

        bool has_th_justification(bool_var v, theory_id th_id) const {
            b_justification js = get_justification(v);
            return js.get_kind() == b_justification::JUSTIFICATION && js.get_justification()->get_from_theory() == th_id;
        }

        int get_random_value() {
            return m_random();
        }

        bool is_searching() const {
            return m_searching;
        }

        svector<double> const & get_activity_vector() const {
            return m_activity;
        }

        double get_activity(bool_var v) const {
            return m_activity[v];
        }

        void set_activity(bool_var v, double & act) {
            m_activity[v] = act;
        }

        bool is_assumption(bool_var v) const {
            return get_bdata(v).m_assumption;
        }

        bool is_assumption(literal l) const {
            return is_assumption(l.var());
        }

        bool is_marked(bool_var v) const {
            return get_bdata(v).m_mark;
        }

        void set_mark(bool_var v) {
            SASSERT(!is_marked(v));
            get_bdata(v).m_mark = true;
        }

        void unset_mark(bool_var v) {
            SASSERT(is_marked(v));
            get_bdata(v).m_mark = false;
        }

        /**
           \brief Return the scope level when v was assigned.
        */
        unsigned get_assign_level(bool_var v) const {
            return get_bdata(v).m_scope_lvl;
        }

        unsigned get_assign_level(literal l) const {
            return get_assign_level(l.var());
        }

        /**
           \brief Return the scope level when v was internalized.
        */
        unsigned get_intern_level(bool_var v) const {
            return get_bdata(v).get_intern_level();
        }

        theory * get_theory(theory_id th_id) const {
            return m_theories.get_plugin(th_id);
        }
        
        ptr_vector<theory> const& theories() const { return m_theories.plugins(); }

        ptr_vector<theory>::const_iterator begin_theories() const {
            return m_theories.begin();
        }

        ptr_vector<theory>::const_iterator end_theories() const {
            return m_theories.end();
        }

        unsigned get_scope_level() const {
            return m_scope_lvl;
        }

        unsigned get_base_level() const {
            return m_base_lvl;
        }

        bool at_base_level() const {
            return m_scope_lvl == m_base_lvl;
        }

        unsigned get_search_level() const {
            return m_search_lvl;
        }

        bool at_search_level() const {
            return m_scope_lvl == m_search_lvl;
        }

        bool tracking_assumptions() const {
            return !m_assumptions.empty() && m_search_lvl > m_base_lvl;
        }

        expr * bool_var2expr(bool_var v) const {
            return m_bool_var2expr[v];
        }

        void literal2expr(literal l, expr_ref & result) const {
            if (l == true_literal)
                result = m_manager.mk_true();
            else if (l == false_literal)
                result = m_manager.mk_false();
            else if (l.sign())
                result = m_manager.mk_not(bool_var2expr(l.var()));
            else
                result = bool_var2expr(l.var());
        }

        bool is_true(enode const * n) const {
            return n == m_true_enode;
        }

        bool is_false(enode const * n) const {
            return n == m_false_enode;
        }

        unsigned get_num_enodes_of(func_decl const * decl) const {
            unsigned id = decl->get_decl_id();
            return id < m_decl2enodes.size() ? m_decl2enodes[id].size() : 0;
        }

        enode_vector const& enodes_of(func_decl const * d) const {
            unsigned id = d->get_decl_id();
            return id < m_decl2enodes.size() ? m_decl2enodes[id] : m_empty_vector;
        }

        enode_vector::const_iterator begin_enodes_of(func_decl const * decl) const {
            unsigned id = decl->get_decl_id();
            return id < m_decl2enodes.size() ? m_decl2enodes[id].begin() : nullptr;
        }

        enode_vector::const_iterator end_enodes_of(func_decl const * decl) const {
            unsigned id = decl->get_decl_id();
            return id < m_decl2enodes.size() ? m_decl2enodes[id].end() : nullptr;
        }

        ptr_vector<enode> const& enodes() const { return m_enodes; }

        ptr_vector<enode>::const_iterator begin_enodes() const {
            return m_enodes.begin();
        }

        ptr_vector<enode>::const_iterator end_enodes() const {
            return m_enodes.end();
        }

        unsigned get_generation(quantifier * q) const {
            return m_qmanager->get_generation(q);
        }

        /**
           \brief Return true if the logical context internalized universal quantifiers.
        */
        bool internalized_quantifiers() const {
            return !m_qmanager->empty();
        }

        /**
           \brief Return true if the logical context internalized or will internalize universal quantifiers.
        */
        bool has_quantifiers() const {
            return m_asserted_formulas.has_quantifiers();
        }

        fingerprint * add_fingerprint(void * data, unsigned data_hash, unsigned num_args, enode * const * args, expr* def = nullptr) {
            return m_fingerprints.insert(data, data_hash, num_args, args, def);
        }

        theory_id get_var_theory(bool_var v) const {
            return get_bdata(v).get_theory();
        }

        friend class set_var_theory_trail;
        void set_var_theory(bool_var v, theory_id tid);

        // -----------------------------------
        //
        // Backtracking support
        //
        // -----------------------------------
    protected:
        typedef ptr_vector<trail<context> >   trail_stack;
        trail_stack                           m_trail_stack;
#ifdef Z3DEBUG
        bool                                  m_trail_enabled;
#endif

    public:
        template<typename TrailObject>
        void push_trail(const TrailObject & obj) {
            SASSERT(m_trail_enabled);
            m_trail_stack.push_back(new (m_region) TrailObject(obj));
        }

        void push_trail_ptr(trail<context> * ptr) {
            m_trail_stack.push_back(ptr);
        }

    protected:

        unsigned                    m_scope_lvl;
        unsigned                    m_base_lvl;
        unsigned                    m_search_lvl; // It is greater than m_base_lvl when assumptions are used.  Otherwise, it is equals to m_base_lvl
        struct scope {
            unsigned                m_assigned_literals_lim;
            unsigned                m_trail_stack_lim;
            unsigned                m_aux_clauses_lim;
            unsigned                m_justifications_lim;
            unsigned                m_units_to_reassert_lim;
        };
        struct base_scope {
            unsigned                m_lemmas_lim;
            unsigned                m_simp_qhead_lim;
            unsigned                m_inconsistent;
        };

        svector<scope>              m_scopes;
        svector<base_scope>         m_base_scopes;

        void push_scope();

        unsigned pop_scope_core(unsigned num_scopes);

        void pop_scope(unsigned num_scopes);

        void undo_trail_stack(unsigned old_size);

        void unassign_vars(unsigned old_lim);

        void remove_watch_literal(clause * cls, unsigned idx);

        void remove_lit_occs(clause * cls);

        void remove_cls_occs(clause * cls);

        void del_clause(clause * cls);

        void del_clauses(clause_vector & v, unsigned old_size);

        void del_justifications(ptr_vector<justification> & justifications, unsigned old_lim);

        bool is_unit_clause(clause const * c) const;

        bool is_empty_clause(clause const * c) const;

        void cache_generation(unsigned new_scope_lvl);

        void cache_generation(clause const * cls, unsigned new_scope_lvl);

        void cache_generation(unsigned num_lits, literal const * lits, unsigned new_scope_lvl);

        void cache_generation(expr * n, unsigned new_scope_lvl);

        void reset_cache_generation();

        void reinit_clauses(unsigned num_scopes, unsigned num_bool_vars);

        void reassert_units(unsigned units_to_reassert_lim);

    public:
        // \brief exposed for PB solver to participate in GC

        void remove_watch(bool_var v);

        void mark_as_deleted(clause * cls);


        // -----------------------------------
        //
        // Internalization
        //
        // -----------------------------------
    public:
        bool b_internalized(expr const * n) const {
            return get_bool_var_of_id_option(n->get_id()) != null_bool_var;
        }

        bool lit_internalized(expr const * n) const {
            return m_manager.is_false(n) || (m_manager.is_not(n) ? b_internalized(to_app(n)->get_arg(0)) : b_internalized(n));
        }

        bool e_internalized(expr const * n) const {
            return m_app2enode.get(n->get_id(), 0) != 0;
        }

        unsigned get_num_b_internalized() const {
            return m_b_internalized_stack.size();
        }

        expr * get_b_internalized(unsigned idx) const {
            return  m_b_internalized_stack.get(idx);
        }

        unsigned get_num_e_internalized() const {
            return m_e_internalized_stack.size();
        }

        expr * get_e_internalized(unsigned idx) const {
            return  m_e_internalized_stack.get(idx);
        }

        /**
           \brief Return the position (in the assignment stack) of the decision literal at the given scope level.
        */
        unsigned get_decision_literal_pos(unsigned scope_lvl) const {
            SASSERT(scope_lvl > m_base_lvl);
            return m_scopes[scope_lvl - 1].m_assigned_literals_lim;
        }

    protected:
        unsigned m_generation; //!< temporary variable used during internalization

    public:
        bool binary_clause_opt_enabled() const {
            return !m_manager.proofs_enabled() && m_fparams.m_binary_clause_opt;
        }
    protected:
        bool_var_data & get_bdata(expr const * n) {
            return get_bdata(get_bool_var(n));
        }

        bool_var_data const & get_bdata(expr const * n) const {
            return get_bdata(get_bool_var(n));
        }

        typedef std::pair<expr *, bool> expr_bool_pair;

        void ts_visit_child(expr * n, bool gate_ctx, svector<int> & tcolors, svector<int> & fcolors, svector<expr_bool_pair> & todo, bool & visited);

        bool ts_visit_children(expr * n, bool gate_ctx, svector<int> & tcolors, svector<int> & fcolors, svector<expr_bool_pair> & todo);

        void top_sort_expr(expr * n, svector<expr_bool_pair> & sorted_exprs);

        void assert_default(expr * n, proof * pr);

        void assert_distinct(app * n, proof * pr);

        void internalize_formula(expr * n, bool gate_ctx);

        void internalize_eq(app * n, bool gate_ctx);

        void internalize_distinct(app * n, bool gate_ctx);

        bool internalize_theory_atom(app * n, bool gate_ctx);

        void internalize_quantifier(quantifier * q, bool gate_ctx);

        void internalize_lambda(quantifier * q);

        void internalize_formula_core(app * n, bool gate_ctx);

        void set_merge_tf(enode * n, bool_var v, bool is_new_var);

        friend class set_enode_flag_trail;

    public:
        void set_enode_flag(bool_var v, bool is_new_var);

    protected:
        void internalize_term(app * n);

        void internalize_ite_term(app * n);

        bool internalize_theory_term(app * n);

        void internalize_uninterpreted(app * n);

        friend class mk_bool_var_trail;
        class mk_bool_var_trail : public trail<context> {
        public:
            void undo(context & ctx) override { ctx.undo_mk_bool_var(); }
        };
        mk_bool_var_trail   m_mk_bool_var_trail;

        void undo_mk_bool_var();

        friend class mk_enode_trail;
        class mk_enode_trail : public trail<context> {
        public:
            void undo(context & ctx) override { ctx.undo_mk_enode(); }
        };

        mk_enode_trail   m_mk_enode_trail;

        void undo_mk_enode();

        void apply_sort_cnstr(app * term, enode * e);

        bool simplify_aux_clause_literals(unsigned & num_lits, literal * lits, literal_buffer & simp_lits);

        bool simplify_aux_lemma_literals(unsigned & num_lits, literal * lits);

        void mark_for_reinit(clause * cls, unsigned scope_lvl, bool reinternalize_atoms);

        unsigned get_max_iscope_lvl(unsigned num_lits, literal const * lits) const;

        bool use_binary_clause_opt(literal l1, literal l2, bool lemma) const;

        int select_learned_watch_lit(clause const * cls) const;

        int select_watch_lit(clause const * cls, int starting_at) const;

        void add_watch_literal(clause * cls, unsigned idx);

        proof * mk_clause_def_axiom(unsigned num_lits, literal * lits, expr * root_gate);

    public:
        void mk_gate_clause(unsigned num_lits, literal * lits);

        void mk_gate_clause(literal l1, literal l2);

        void mk_gate_clause(literal l1, literal l2, literal l3);

        void mk_gate_clause(literal l1, literal l2, literal l3, literal l4);

    protected:
        void mk_root_clause(unsigned num_lits, literal * lits, proof * pr);

        void mk_root_clause(literal l1, literal l2, proof * pr);

        void mk_root_clause(literal l1, literal l2, literal l3, proof * pr);

        void add_and_rel_watches(app * n);

        void add_or_rel_watches(app * n);

        void add_ite_rel_watches(app * n);

        void mk_not_cnstr(app * n);

        void mk_and_cnstr(app * n);

        void mk_or_cnstr(app * n);

        void mk_iff_cnstr(app * n);

        void mk_ite_cnstr(app * n);

        bool lit_occs_enabled() const { return m_fparams.m_phase_selection==PS_OCCURRENCE; }

        void add_lit_occs(clause * cls);
    public:
        void internalize(expr * n, bool gate_ctx);

        void internalize(expr * n, bool gate_ctx, unsigned generation);

        clause * mk_clause(unsigned num_lits, literal * lits, justification * j, clause_kind k = CLS_AUX, clause_del_eh * del_eh = nullptr);

        void mk_clause(literal l1, literal l2, justification * j);

        void mk_clause(literal l1, literal l2, literal l3, justification * j);

        void mk_th_axiom(theory_id tid, unsigned num_lits, literal * lits, unsigned num_params = 0, parameter * params = nullptr);

        void mk_th_axiom(theory_id tid, literal l1, literal l2, unsigned num_params = 0, parameter * params = nullptr);

        void mk_th_axiom(theory_id tid, literal l1, literal l2, literal l3, unsigned num_params = 0, parameter * params = nullptr);

        void mk_th_axiom(theory_id tid, literal_vector const& ls, unsigned num_params = 0, parameter * params = nullptr) {
            mk_th_axiom(tid, ls.size(), ls.c_ptr(), num_params, params);
        }

        /*
         * Provide a hint to the core solver that the specified literals form a "theory case split".
         * The core solver will enforce the condition that exactly one of these literals can be
         * assigned 'true' at any time.
         * We assume that the theory solver has already asserted the disjunction of these literals
         * or some other axiom that means at least one of them must be assigned 'true'.
         */
        void mk_th_case_split(unsigned num_lits, literal * lits);


        /*
         * Provide a hint to the branching heuristic about the priority of a "theory-aware literal".
         * Literals marked in this way will always be branched on before unmarked literals,
         * starting with the literal having the highest priority.
         */
        void add_theory_aware_branching_info(bool_var v, double priority, lbool phase);

    public:

        // helper function for trail
        void undo_th_case_split(literal l);

        bool propagate_th_case_split(unsigned qhead);

        bool_var mk_bool_var(expr * n);

        enode * mk_enode(app * n, bool suppress_args, bool merge_tf, bool cgc_enabled);

        void attach_th_var(enode * n, theory * th, theory_var v);

        template<typename Justification>
        justification * mk_justification(Justification const & j) {
            justification * js = new (m_region) Justification(j);
            SASSERT(js->in_region());
            if (js->has_del_eh())
                m_justifications.push_back(js);
            return js;
        }

        // -----------------------------------
        //
        // Engine
        //
        // -----------------------------------
    protected:
        lbool              m_last_search_result;
        failure            m_last_search_failure;
        ptr_vector<theory> m_incomplete_theories; //!< theories that failed to produce a model
        bool               m_searching;
        unsigned           m_num_conflicts;
        unsigned           m_num_conflicts_since_restart;
        unsigned           m_num_conflicts_since_lemma_gc;
        unsigned           m_num_restarts;
        unsigned           m_num_simplifications;
        unsigned           m_restart_threshold;
        unsigned           m_restart_outer_threshold;
        unsigned           m_luby_idx;
        double             m_agility;
        unsigned           m_lemma_gc_threshold;

        void assign_core(literal l, b_justification j, bool decision = false);
        void trace_assign(literal l, b_justification j, bool decision) const;

    public:
        void assign(literal l, const b_justification & j, bool decision = false) {
            SASSERT(l != false_literal);
            SASSERT(l != null_literal);
            switch (get_assignment(l)) {
            case l_false:
                set_conflict(j, ~l);
                break;
            case l_undef:
                assign_core(l, j, decision);
                break;
            case l_true:
                return;
            }
        }

        void assign(literal l, justification * j, bool decision = false) {
            assign(l, j ? b_justification(j) : b_justification::mk_axiom(), decision);
        }

        friend class set_true_first_trail;
        void set_true_first_flag(bool_var v);

        bool try_true_first(bool_var v) const { return get_bdata(v).try_true_first(); }

        bool assume_eq(enode * lhs, enode * rhs);

        bool is_shared(enode * n) const;

        void assign_eq(enode * lhs, enode * rhs, eq_justification const & js) {
            push_eq(lhs, rhs, js);
        }

        /**
           \brief Force the given phase next time we case split v.
           This method has no effect if phase caching is disabled.
        */
        void force_phase(bool_var v, bool phase) {
            bool_var_data & d   = get_bdata(v);
            d.m_phase_available = true;
            d.m_phase           = phase;
        }

        void force_phase(literal l) {
            force_phase(l.var(), !l.sign());
        }

        bool contains_instance(quantifier * q, unsigned num_bindings, enode * const * bindings);

        bool add_instance(quantifier * q, app * pat, unsigned num_bindings, enode * const * bindings, expr* def, unsigned max_generation,
                          unsigned min_top_generation, unsigned max_top_generation, vector<std::tuple<enode *, enode*>> & used_enodes /*gives the equalities used for the pattern match, see mam.cpp for more info*/);

        void set_global_generation(unsigned generation) { m_generation = generation; }

#ifdef Z3DEBUG
        bool slow_contains_instance(quantifier const * q, unsigned num_bindings, enode * const * bindings) const {
            return m_fingerprints.slow_contains(q, q->get_id(), num_bindings, bindings);
        }
#endif

    protected:
        void push_new_th_eq(theory_id th, theory_var lhs, theory_var rhs);

        void push_new_th_diseq(theory_id th, theory_var lhs, theory_var rhs);

        friend class add_eq_trail;

        void add_eq(enode * n1, enode * n2, eq_justification js);

        void remove_parents_from_cg_table(enode * r1);

        void reinsert_parents_into_cg_table(enode * r1, enode * r2, enode * n1, enode * n2, eq_justification js);

        void invert_trans(enode * n);

        theory_var get_closest_var(enode * n, theory_id th_id);

        void merge_theory_vars(enode * r2, enode * r1, eq_justification js);

        void propagate_bool_enode_assignment(enode * r1, enode * r2, enode * n1, enode * n2);

        void propagate_bool_enode_assignment_core(enode * source, enode * target);

        void undo_add_eq(enode * r1, enode * n1, unsigned r2_num_parents);

        void restore_theory_vars(enode * r2, enode * r1);

        void push_eq(enode * lhs, enode * rhs, eq_justification const & js) {
            if (lhs->get_root() != rhs->get_root()) {
                m_eq_propagation_queue.push_back(new_eq(lhs, rhs, js));
            }
        }

        void push_new_congruence(enode * n1, enode * n2, bool used_commutativity) {
            SASSERT(n1->m_cg == n2);
            // if (is_relevant(n1)) mark_as_relevant(n2);
            push_eq(n1, n2, eq_justification::mk_cg(used_commutativity));
        }

        bool add_diseq(enode * n1, enode * n2);

        void assign_quantifier(quantifier * q);

        void set_conflict(const b_justification & js, literal not_l);

        void set_conflict(const b_justification & js) {
            set_conflict(js, null_literal);
        }

    public:
        void set_conflict(justification * js) {
            SASSERT(js);
            set_conflict(b_justification(js));
        }

        bool inconsistent() const {
            return m_conflict != null_b_justification;
        }

        unsigned get_num_conflicts() const {
            return m_num_conflicts;
        }

        static bool is_eq(enode const * n1, enode const * n2) { return n1->get_root() == n2->get_root(); }

        bool is_diseq(enode * n1, enode * n2) const;

        bool is_diseq_slow(enode * n1, enode * n2) const;

        bool is_ext_diseq(enode * n1, enode * n2, unsigned depth);

        enode * get_enode_eq_to(func_decl * f, unsigned num_args, enode * const * args);

        expr* next_decision();

    protected:
        bool decide();

        void update_phase_cache_counter();

#define ACTIVITY_LIMIT 1e100
#define INV_ACTIVITY_LIMIT 1e-100

        void rescale_bool_var_activity();

    public:
        void inc_bvar_activity(bool_var v) {
            double & act = m_activity[v];
            act += m_bvar_inc;
            if (act > ACTIVITY_LIMIT)
                rescale_bool_var_activity();
            m_case_split_queue->activity_increased_eh(v);
            TRACE("case_split", tout << "v" << v << " " << m_bvar_inc << " -> " << act << "\n";);
        }

    protected:

        void decay_bvar_activity() {
            m_bvar_inc *= m_fparams.m_inv_decay;
        }

        bool simplify_clause(clause * cls);

        unsigned simplify_clauses(clause_vector & clauses, unsigned starting_at);

        void simplify_clauses();

        /**
           \brief Return true if the give clause is justifying some literal.
        */
        bool is_justifying(clause * cls) const {
            for (unsigned i = 0; i < 2; i++) {
                b_justification js;
                js = get_justification(cls->get_literal(i).var());
                if (js.get_kind() == b_justification::CLAUSE && js.get_clause() == cls)
                    return true;
            }
            return false;
        }

        bool can_delete(clause * cls) const {
            if (cls->in_reinit_stack())
                return false;
            return !is_justifying(cls);
        }

        void del_inactive_lemmas();

        void del_inactive_lemmas1();

        void del_inactive_lemmas2();

        bool more_than_k_unassigned_literals(clause * cls, unsigned k);

        void internalize_assertions();

        bool validate_assumptions(expr_ref_vector const& asms);

        void init_assumptions(expr_ref_vector const& asms);

        void init_clause(expr_ref_vector const& clause);

        lbool decide_clause();

        void reset_tmp_clauses();

        void reset_assumptions();

        void add_theory_assumptions(expr_ref_vector & theory_assumptions);

        lbool mk_unsat_core(lbool result);
        
        bool should_research(lbool result);

        void validate_unsat_core();

        void init_search();

        void end_search();

        lbool search();

        void inc_limits();

        bool restart(lbool& status, unsigned curr_lvl);

        void tick(unsigned & counter) const;

        lbool bounded_search();

        final_check_status final_check();

        void check_proof(proof * pr);

        void forget_phase_of_vars_in_current_level();

        virtual bool resolve_conflict();

        // -----------------------------------
        //
        // Propagation
        //
        // -----------------------------------
    protected:
        bool bcp();

        bool propagate_eqs();

        bool propagate_atoms();

        void push_new_th_diseqs(enode * r, theory_var v, theory * th);

        void propagate_bool_var_enode(bool_var v);

        bool is_relevant_core(expr * n) const { return m_relevancy_propagator->is_relevant(n); }

        svector<bool>  m_relevant_conflict_literals;
        void record_relevancy(unsigned n, literal const* lits);
        void restore_relevancy(unsigned n, literal const* lits);

    public:
        // event handler for relevancy_propagator class
        void relevant_eh(expr * n);

        bool is_relevant(expr * n) const {
            return !relevancy() || is_relevant_core(n);
        }

        bool is_relevant(enode * n) const {
            return is_relevant(n->get_owner());
        }

        bool is_relevant(bool_var v) const {
            return is_relevant(bool_var2expr(v));
        }

        bool is_relevant(literal l) const {
            SASSERT(l != true_literal && l != false_literal);
            return is_relevant(l.var());
        }

        bool is_relevant_core(literal l) const {
            return is_relevant_core(bool_var2expr(l.var()));
        }

        void mark_as_relevant(expr * n) { m_relevancy_propagator->mark_as_relevant(n); m_relevancy_propagator->propagate(); }

        void mark_as_relevant(enode * n) { mark_as_relevant(n->get_owner()); }

        void mark_as_relevant(bool_var v) { mark_as_relevant(bool_var2expr(v)); }

        void mark_as_relevant(literal l) { mark_as_relevant(l.var()); }

        template<typename Eh>
        relevancy_eh * mk_relevancy_eh(Eh const & eh) {
            return m_relevancy_propagator->mk_relevancy_eh(eh);
        }

        void add_relevancy_eh(expr * source, relevancy_eh * eh) { m_relevancy_propagator->add_handler(source, eh); }
        void add_relevancy_dependency(expr * source, expr * target) { m_relevancy_propagator->add_dependency(source, target); }
        void add_rel_watch(literal l, relevancy_eh * eh) { m_relevancy_propagator->add_watch(bool_var2expr(l.var()), !l.sign(), eh); }
        void add_rel_watch(literal l, expr * n) { m_relevancy_propagator->add_watch(bool_var2expr(l.var()), !l.sign(), n); }

    protected:
        lbool get_assignment_core(expr * n) const;

        void propagate_relevancy(unsigned qhead);

        bool propagate_theories();

        void propagate_th_eqs();

        void propagate_th_diseqs();

        bool can_theories_propagate() const;

        bool propagate();

        void add_rec_funs_to_model();

    public:
        bool can_propagate() const;

        // Retrieve arithmetic values. 
        bool get_arith_lo(expr* e, rational& lo, bool& strict);
        bool get_arith_up(expr* e, rational& up, bool& strict);
        bool get_arith_value(expr* e, rational& value);

        // -----------------------------------
        //
        // Model checking... (must be improved)
        //
        // -----------------------------------
    public:
        bool get_value(enode * n, expr_ref & value);

        // -----------------------------------
        //
        // Pretty Printing
        //
        // -----------------------------------
    protected:
        ast_mark m_pp_visited;

        ast_mark & get_pp_visited() const {  return const_cast<ast_mark&>(m_pp_visited); }

    public:
        void display_enode_defs(std::ostream & out) const;

        void display_bool_var_defs(std::ostream & out) const;

        void display_asserted_formulas(std::ostream & out) const;

        std::ostream& display_literal(std::ostream & out, literal l) const;

        std::ostream& display_detailed_literal(std::ostream & out, literal l) const { l.display(out, m_manager, m_bool_var2expr.c_ptr()); return out; }

        void display_literal_info(std::ostream & out, literal l) const;

        std::ostream& display_literals(std::ostream & out, unsigned num_lits, literal const * lits) const;

        std::ostream& display_literals(std::ostream & out, literal_vector const& lits) const {
            return display_literals(out, lits.size(), lits.c_ptr());
        }

        std::ostream& display_literal_verbose(std::ostream & out, literal lit) const;

        std::ostream& display_literals_verbose(std::ostream & out, unsigned num_lits, literal const * lits) const;
        
        std::ostream& display_literals_verbose(std::ostream & out, literal_vector const& lits) const {
            return display_literals_verbose(out, lits.size(), lits.c_ptr());
        }

        void display_watch_list(std::ostream & out, literal l) const;

        void display_watch_lists(std::ostream & out) const;

        void display_clause_detail(std::ostream & out, clause const * cls) const;

        void display_clause(std::ostream & out, clause const * cls) const;

        void display_clauses(std::ostream & out, ptr_vector<clause> const & v) const;

        void display_binary_clauses(std::ostream & out) const;

        void display_assignment(std::ostream & out) const;

        void display_eqc(std::ostream & out) const;

        void display_app_enode_map(std::ostream & out) const;

        void display_expr_bool_var_map(std::ostream & out) const;

        void display_relevant_exprs(std::ostream & out) const;

        void display_theories(std::ostream & out) const;

        void display_eq_detail(std::ostream & out, enode * n) const;

        void display_parent_eqs(std::ostream & out, enode * n) const;

        void display_hot_bool_vars(std::ostream & out) const;

        void display_lemma_as_smt_problem(std::ostream & out, unsigned num_antecedents, literal const * antecedents, literal consequent = false_literal, symbol const& logic = symbol::null) const;

        unsigned display_lemma_as_smt_problem(unsigned num_antecedents, literal const * antecedents, literal consequent = false_literal, symbol const& logic = symbol::null) const;
        void display_lemma_as_smt_problem(std::ostream & out, unsigned num_antecedents, literal const * antecedents,
                                          unsigned num_antecedent_eqs, enode_pair const * antecedent_eqs,
                                          literal consequent = false_literal, symbol const& logic = symbol::null) const;

        unsigned display_lemma_as_smt_problem(unsigned num_antecedents, literal const * antecedents,
                                          unsigned num_antecedent_eqs, enode_pair const * antecedent_eqs,
                                          literal consequent = false_literal, symbol const& logic = symbol::null) const;

        void display_assignment_as_smtlib2(std::ostream& out, symbol const& logic = symbol::null) const;

        void display_normalized_enodes(std::ostream & out) const;

        void display_enodes_lbls(std::ostream & out) const;

        void display_decl2enodes(std::ostream & out) const;

        void display_subexprs_info(std::ostream & out, expr * n) const;

        void display_var_occs_histogram(std::ostream & out) const;

        void display_num_min_occs(std::ostream & out) const;

        void display_profile_res_sub(std::ostream & out) const;

        void display_profile(std::ostream & out) const;

        void display(std::ostream& out, b_justification j) const;

        // -----------------------------------
        //
        // Debugging support
        //
        // -----------------------------------
    protected:
#ifdef Z3DEBUG
        bool is_watching_clause(literal l, clause const * cls) const;

        bool check_clause(clause const * cls) const;

        bool check_clauses(clause_vector const & v) const;

        bool check_watch_list(literal l) const;

        bool check_watch_list(unsigned l_idx) const;

        bool check_bin_watch_lists() const;

        bool check_enode(enode * n) const;

        bool check_enodes() const;

        bool check_invariant() const;

        bool check_eqc_bool_assignment() const;

        bool check_missing_clause_propagation(clause_vector const & v) const;

        bool check_missing_bin_clause_propagation() const;

        bool check_missing_eq_propagation() const;

        bool check_missing_congruence() const;

        bool check_missing_bool_enode_propagation() const;

        bool check_missing_propagation() const;

        bool check_relevancy(expr_ref_vector const & v) const;

        bool check_relevancy() const;

        bool check_bool_var_vector_sizes() const;

        bool check_th_diseq_propagation() const;

        bool check_missing_diseq_conflict() const;

        bool check_lit_occs(literal l) const;

        bool check_lit_occs() const;
#endif
        // -----------------------------------
        //
        // Introspection
        //
        // -----------------------------------
        unsigned get_lemma_avg_activity() const;
        void display_literal_num_occs(std::ostream & out) const;
        void display_num_assigned_literals_per_lvl(std::ostream & out) const;

        // -----------------------------------
        //
        // Auxiliary
        //
        // -----------------------------------
        void init();
        void flush();
        config_mode get_config_mode(bool use_static_features) const;
        virtual void setup_context(bool use_static_features);
        void setup_components();
        void pop_to_base_lvl();
        void pop_to_search_lvl();
#ifdef Z3DEBUG
        bool already_internalized_theory(theory * th) const;
        bool already_internalized_theory_core(theory * th, expr_ref_vector const & s) const;
#endif
        bool check_preamble(bool reset_cancel);
        lbool check_finalize(lbool r);

        // -----------------------------------
        //
        // API
        //
        // -----------------------------------
        void assert_expr_core(expr * e, proof * pr);

        // copy plugins into a fresh context.
        void copy_plugins(context& src, context& dst);

        static literal translate_literal(
            literal lit, context& src_ctx, context& dst_ctx,
            vector<bool_var> b2v, ast_translation& tr);

        /*
          \brief Utilities for consequence finding.
        */
        typedef hashtable<unsigned, u_hash, u_eq> index_set;
        //typedef uint_set index_set;
        u_map<index_set> m_antecedents;
        obj_map<expr, expr*> m_var2orig;
        obj_map<expr, expr*> m_assumption2orig;
        obj_map<expr, expr*> m_var2val;
        void extract_fixed_consequences(literal lit, index_set const& assumptions, expr_ref_vector& conseq);
        void extract_fixed_consequences(unsigned& idx, index_set const& assumptions, expr_ref_vector& conseq);

        void display_consequence_progress(std::ostream& out, unsigned it, unsigned nv, unsigned fixed, unsigned unfixed, unsigned eq);

        unsigned delete_unfixed(expr_ref_vector& unfixed);

        unsigned extract_fixed_eqs(expr_ref_vector& conseq);

        expr_ref antecedent2fml(index_set const& ante);


        literal mk_diseq(expr* v, expr* val);

        void validate_consequences(expr_ref_vector const& assumptions, expr_ref_vector const& vars,
                                   expr_ref_vector const& conseq, expr_ref_vector const& unfixed);

        bool validate_justification(bool_var v, bool_var_data const& d, b_justification const& j);

        void justify(literal lit, index_set& s);

        void extract_cores(expr_ref_vector const& asms, vector<expr_ref_vector>& cores, unsigned& min_core_size);

        void preferred_sat(literal_vector& literals);

        void display_partial_assignment(std::ostream& out, expr_ref_vector const& asms, unsigned min_core_size);

    public:
        context(ast_manager & m, smt_params & fp, params_ref const & p = params_ref());


        virtual ~context();

        /**
           \brief Return a new context containing the same theories and simplifier plugins, but with an empty
           set of assertions.

           If l == 0, then the logic of this context is used in the new context.
           If p == 0, then this->m_params is used
        */
        context * mk_fresh(symbol const * l = nullptr,  smt_params * smtp = nullptr, params_ref const & p = params_ref());

        static void copy(context& src, context& dst);

        /**
           \brief Translate context to use new manager m.
         */

        app * mk_eq_atom(expr * lhs, expr * rhs);

        bool set_logic(symbol const& logic) { return m_setup.set_logic(logic); }

        void register_plugin(theory * th);

        void assert_expr(expr * e);

        void assert_expr(expr * e, proof * pr);

        void push();

        void pop(unsigned num_scopes);

        lbool check(unsigned num_assumptions = 0, expr * const * assumptions = nullptr, bool reset_cancel = true);

        lbool check(expr_ref_vector const& cube, vector<expr_ref_vector> const& clauses);

        lbool get_consequences(expr_ref_vector const& assumptions, expr_ref_vector const& vars, expr_ref_vector& conseq, expr_ref_vector& unfixed);

        lbool find_mutexes(expr_ref_vector const& vars, vector<expr_ref_vector>& mutexes);

        lbool preferred_sat(expr_ref_vector const& asms, vector<expr_ref_vector>& cores);

        lbool setup_and_check(bool reset_cancel = true);

        // return 'true' if assertions are inconsistent.
        bool reduce_assertions();

        bool resource_limits_exceeded();

        failure get_last_search_failure() const;

        proof * get_proof();

        void get_relevant_labels(expr* cnstr, buffer<symbol> & result);

        void get_relevant_labeled_literals(bool at_lbls, expr_ref_vector & result);

        void get_relevant_literals(expr_ref_vector & result);

        void get_guessed_literals(expr_ref_vector & result);

        void internalize_assertion(expr * n, proof * pr, unsigned generation);

        void internalize_proxies(expr_ref_vector const& asms, vector<std::pair<expr*,expr_ref>>& asm2proxy);

        void internalize_instance(expr * body, proof * pr, unsigned generation) {
            internalize_assertion(body, pr, generation);
            if (relevancy())
                m_case_split_queue->internalize_instance_eh(body, generation);
        }

        bool already_internalized() const { return m_e_internalized_stack.size() > 2 || m_b_internalized_stack.size() > 1; }

        unsigned get_unsat_core_size() const {
            return m_unsat_core.size();
        }

        expr * get_unsat_core_expr(unsigned idx) const {
            return m_unsat_core.get(idx);
        }

        void get_model(model_ref & m) const;

        bool update_model(bool refinalize);

        void get_proto_model(proto_model_ref & m) const;

        bool validate_model();

        unsigned get_num_asserted_formulas() const { return m_asserted_formulas.get_num_formulas(); }

        unsigned get_asserted_formulas_last_level() const { return m_asserted_formulas.get_formulas_last_level(); }

        expr * get_asserted_formula(unsigned idx) const { return m_asserted_formulas.get_formula(idx); }

        proof * get_asserted_formula_proof(unsigned idx) const { return m_asserted_formulas.get_formula_proof(idx); }

        void get_asserted_formulas(ptr_vector<expr>& r) const { m_asserted_formulas.get_assertions(r); }

        //proof * const * get_asserted_formula_proofs() const { return m_asserted_formulas.get_formula_proofs(); }

        void get_assertions(ptr_vector<expr> & result) { m_asserted_formulas.get_assertions(result); }

        void display(std::ostream & out) const;

        void display_unsat_core(std::ostream & out) const;

        void collect_statistics(::statistics & st) const;

        void display_statistics(std::ostream & out) const;
        void display_istatistics(std::ostream & out) const;

        // -----------------------------------
        //
        // Macros
        //
        // -----------------------------------
    public:
        unsigned get_num_macros() const { return m_asserted_formulas.get_num_macros(); }
        unsigned get_first_macro_last_level() const { return m_asserted_formulas.get_first_macro_last_level(); }
        func_decl * get_macro_func_decl(unsigned i) const { return m_asserted_formulas.get_macro_func_decl(i); }
        func_decl * get_macro_interpretation(unsigned i, expr_ref & interp) const { return m_asserted_formulas.get_macro_interpretation(i, interp); }
        quantifier * get_macro_quantifier(func_decl * f) const { return m_asserted_formulas.get_macro_quantifier(f); }
        void insert_macro(func_decl * f, quantifier * m, proof * pr, expr_dependency * dep) { m_asserted_formulas.insert_macro(f, m, pr, dep); }
    };

<<<<<<< HEAD
    struct pp_lit {
        context & ctx;
        literal lit;
        pp_lit(context & ctx, literal lit) : ctx(ctx), lit(lit) {}
    };

    inline std::ostream & operator<<(std::ostream & out, pp_lit const & pp) {
        return pp.ctx.display_detailed_literal(out, pp.lit);
    }

    struct pp_lits {
        context & ctx;
        literal const *lits;
        unsigned len;
        pp_lits(context & ctx, unsigned len, literal const *lits) : ctx(ctx), lits(lits), len(len) {}
        pp_lits(context & ctx, literal_vector const& ls) : ctx(ctx), lits(ls.c_ptr()), len(ls.size()) {}
    };

    inline std::ostream & operator<<(std::ostream & out, pp_lits const & pp) {
        out << "{";
        bool first = true;
        for (unsigned i = 0; i < pp.len; ++i) {
            if (first) { first = false; } else { out << " or\n"; }
            pp.ctx.display_detailed_literal(out, pp.lits[i]);
        }
        return out << "}";

    }
=======
    struct enode_eq_pp {
        context const&          ctx;
        enode_pair const& p;
        enode_eq_pp(enode_pair const& p, context const& ctx): ctx(ctx), p(p) {}        
    };

    std::ostream& operator<<(std::ostream& out, enode_eq_pp const& p);

    struct enode_pp {
        context const& ctx;
        enode*   n;
        enode_pp(enode* n, context const& ctx): ctx(ctx), n(n) {}
    };

    std::ostream& operator<<(std::ostream& out, enode_pp const& p);
>>>>>>> 5d06fa23

};

#endif /* SMT_CONTEXT_H_ */
<|MERGE_RESOLUTION|>--- conflicted
+++ resolved
@@ -1620,7 +1620,6 @@
         void insert_macro(func_decl * f, quantifier * m, proof * pr, expr_dependency * dep) { m_asserted_formulas.insert_macro(f, m, pr, dep); }
     };
 
-<<<<<<< HEAD
     struct pp_lit {
         context & ctx;
         literal lit;
@@ -1649,7 +1648,6 @@
         return out << "}";
 
     }
-=======
     struct enode_eq_pp {
         context const&          ctx;
         enode_pair const& p;
@@ -1665,7 +1663,6 @@
     };
 
     std::ostream& operator<<(std::ostream& out, enode_pp const& p);
->>>>>>> 5d06fa23
 
 };
 
