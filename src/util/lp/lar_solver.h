/*
  Copyright (c) 2017 Microsoft Corporation
  Author: Nikolaj Bjorner, Lev Nachmanson
*/
#pragma once
#include "util/vector.h"
#include <utility>
#include "util/debug.h"
#include "util/buffer.h"
#include <unordered_map>
#include <unordered_set>
#include <string>
#include "util/lp/lar_constraints.h"
#include <functional>
#include "util/lp/lar_core_solver.h"
#include <algorithm>
#include "util/lp/numeric_pair.h"
#include "util/lp/scaler.h"
#include "util/lp/lp_primal_core_solver.h"
#include "util/lp/random_updater.h"
#include <stack>
#include "util/lp/stacked_map.h"
#include "util/lp/stacked_value.h"
#include "util/lp/stacked_vector.h"
#include "util/lp/stacked_unordered_set.h"
#include "util/lp/iterator_on_pivot_row.h"
#include "util/lp/implied_bound.h"
#include "util/lp/bound_analyzer_on_row.h"
#include "util/lp/iterator_on_term_with_basis_var.h"
#include "util/lp/iterator_on_row.h"
#include "util/lp/quick_xplain.h"
#include "util/lp/conversion_helper.h"
#include "util/lp/int_solver.h"
#include "util/lp/nra_solver.h"

namespace lp {



class lar_solver : public column_namer {
    class ext_var_info {
        unsigned m_ext_j; // the external index
        bool m_is_integer;
    public:
        ext_var_info(unsigned j): ext_var_info(j, false) {}
        ext_var_info(unsigned j , bool is_int) : m_ext_j(j), m_is_integer(is_int) {}
        unsigned ext_j() const { return m_ext_j;}
        bool is_integer() const {return m_is_integer;}
    };
    //////////////////// fields //////////////////////////
    lp_settings m_settings;
    lp_status m_status;
    stacked_value<simplex_strategy_enum> m_simplex_strategy;
    std::unordered_map<unsigned, ext_var_info> m_ext_vars_to_columns;
    vector<unsigned> m_columns_to_ext_vars_or_term_indices;
    stacked_vector<ul_pair> m_columns_to_ul_pairs;
    vector<lar_base_constraint*> m_constraints;
    stacked_value<unsigned> m_constraint_count;
    // the set of column indices j such that bounds have changed for j
<<<<<<< HEAD
    int_set m_columns_with_changed_bound;
    int_set m_rows_with_changed_bounds;
    int_set m_basic_columns_with_changed_cost;
    stacked_value<int> m_infeasible_column_index; // such can be found at the initialization step
    stacked_value<unsigned> m_term_count;
    vector<lar_term*> m_terms;
    const var_index m_terms_start_index;
    indexed_vector<mpq> m_column_buffer;
=======
    int_set                                 m_columns_with_changed_bound;
    int_set                                 m_rows_with_changed_bounds;
    int_set                                 m_basic_columns_with_changed_cost;
    stacked_value<int>                      m_infeasible_column_index; // such can be found at the initialization step
    stacked_value<unsigned>                 m_term_count;
    vector<lar_term*>                       m_terms;
    vector<lar_term*>                       m_orig_terms;
    const var_index                         m_terms_start_index;
    indexed_vector<mpq>                     m_column_buffer;
>>>>>>> 070c699f
public:
    lar_core_solver m_mpq_lar_core_solver;
    unsigned constraint_count() const;
    const lar_base_constraint& get_constraint(unsigned ci) const;
    std::function<void (unsigned, const impq&)> m_tracker_of_x_change;
    int_set m_inf_int_set; 
    ////////////////// methods ////////////////////////////////
<<<<<<< HEAD
    static_matrix<mpq, numeric_pair<mpq>> & A_r();
    static_matrix<mpq, numeric_pair<mpq>> const & A_r() const;
    static_matrix<double, double> & A_d();
    static_matrix<double, double > const & A_d() const;
    
=======
    static_matrix<mpq, numeric_pair<mpq>> & A_r() { return m_mpq_lar_core_solver.m_r_A;}
    static_matrix<mpq, numeric_pair<mpq>> const & A_r() const { return m_mpq_lar_core_solver.m_r_A;}
    static_matrix<double, double> & A_d() { return m_mpq_lar_core_solver.m_d_A;}
    static_matrix<double, double > const & A_d() const { return m_mpq_lar_core_solver.m_d_A;}

>>>>>>> 070c699f
    static bool valid_index(unsigned j){ return static_cast<int>(j) >= 0;}

    bool column_is_int(unsigned j) const;
    bool column_is_fixed(unsigned j) const;
public:

    // init region
    bool strategy_is_undecided() const;

    var_index add_var(unsigned ext_j, bool is_integer);

    void register_new_ext_var_index(unsigned ext_v, bool is_int);

<<<<<<< HEAD
    bool term_is_int(const lar_term * t) const;
=======
    lar_solver() : m_status(OPTIMAL),
                   m_infeasible_column_index(-1),
                   m_terms_start_index(1000000),
                   m_mpq_lar_core_solver(m_settings, *this)
    {}

    void set_propagate_bounds_on_pivoted_rows_mode(bool v) {
        m_mpq_lar_core_solver.m_r_solver.m_pivoted_rows = v? (& m_rows_with_changed_bounds) : nullptr;
    }
>>>>>>> 070c699f

    bool var_is_int(var_index v) const;

<<<<<<< HEAD
    bool ext_var_is_int(var_index ext_var) const;
    
    void add_non_basic_var_to_core_fields(unsigned ext_j, bool is_int);
=======
#include "util/lp/init_lar_solver.h"

    numeric_pair<mpq> const& get_value(var_index vi) const { return m_mpq_lar_core_solver.m_r_x[vi]; }
>>>>>>> 070c699f

    void add_new_var_to_core_fields_for_doubles(bool register_in_basis);

    void add_new_var_to_core_fields_for_mpq(bool register_in_basis);


    var_index add_term_undecided(const vector<std::pair<mpq, var_index>> & coeffs,
                                 const mpq &m_v);

    // terms
    var_index add_term(const vector<std::pair<mpq, var_index>> & coeffs,
                       const mpq &m_v);

    void add_row_for_term(const lar_term * term, unsigned term_ext_index);

    void add_row_from_term_no_constraint(const lar_term * term, unsigned term_ext_index);

<<<<<<< HEAD
    void add_basic_var_to_core_fields();

    constraint_index add_var_bound(var_index j, lconstraint_kind kind, const mpq & right_side) ;

    void update_column_type_and_bound(var_index j, lconstraint_kind kind, const mpq & right_side, constraint_index constr_index);

    void add_var_bound_on_constraint_for_term(var_index j, lconstraint_kind kind, const mpq & right_side, constraint_index ci);


    void add_constraint_from_term_and_create_new_column_row(unsigned term_j, const lar_term* term,
                                                            lconstraint_kind kind, const mpq & right_side);

    void decide_on_strategy_and_adjust_initial_state();

    void adjust_initial_state();

    void adjust_initial_state_for_lu();

    void adjust_initial_state_for_tableau_rows();

    // this fills the last row of A_d and sets the basis column: -1 in the last column of the row
    void fill_last_row_of_A_d(static_matrix<double, double> & A, const lar_term* ls);

    void update_free_column_type_and_bound(var_index j, lconstraint_kind kind, const mpq & right_side, constraint_index constr_ind);

    void update_upper_bound_column_type_and_bound(var_index j, lconstraint_kind kind, const mpq & right_side, constraint_index ci);
    
    void update_boxed_column_type_and_bound(var_index j, lconstraint_kind kind, const mpq & right_side, constraint_index ci);
    void update_low_bound_column_type_and_bound(var_index j, lconstraint_kind kind, const mpq & right_side, constraint_index ci);

    void update_fixed_column_type_and_bound(var_index j, lconstraint_kind kind, const mpq & right_side, constraint_index ci);
    //end of init region
    lp_settings & settings();

    lp_settings const & settings() const;

    void clear();

    lar_solver();
    void set_propagate_bounds_on_pivoted_rows_mode(bool v);

    virtual ~lar_solver();

    numeric_pair<mpq> const& get_value(var_index vi) const;

    bool is_term(var_index j) const;

    unsigned adjust_term_index(unsigned j) const;


    bool use_lu() const;
    
    bool sizes_are_correct() const;
 
    void print_implied_bound(const implied_bound& be, std::ostream & out) const;
    
    bool implied_bound_is_correctly_explained(implied_bound const & be, const vector<std::pair<mpq, unsigned>> & explanation) const;
    
    void analyze_new_bounds_on_row(
                                   unsigned row_index,
                                   bound_propagator & bp);

    void analyze_new_bounds_on_row_tableau(
                                           unsigned row_index,
                                           bound_propagator & bp
=======
    bool use_lu() const { return m_settings.simplex_strategy() == simplex_strategy_enum::lu; }

    bool sizes_are_correct() const {
        lean_assert(strategy_is_undecided() || !m_mpq_lar_core_solver.need_to_presolve_with_double_solver() || A_r().column_count() == A_d().column_count());
        lean_assert(A_r().column_count() == m_mpq_lar_core_solver.m_r_solver.m_column_types.size());
        lean_assert(A_r().column_count() == m_mpq_lar_core_solver.m_r_solver.m_costs.size());
        lean_assert(A_r().column_count() == m_mpq_lar_core_solver.m_r_x.size());
        return true;
    }


    void print_implied_bound(const implied_bound& be, std::ostream & out) const {
        out << "implied bound\n";
        unsigned v = be.m_j;
        if (is_term(v)) {
            out << "it is a term number " << be.m_j << std::endl;
            print_term(*m_orig_terms[be.m_j - m_terms_start_index],  out);
        }
        else {
            out << get_column_name(v);
        }
        out << " " << lconstraint_kind_string(be.kind()) << " "  << be.m_bound << std::endl;
        // for (auto & p : be.m_explanation) {
        //     out << p.first << " : ";
        //     print_constraint(p.second, out);
        // }

        // m_mpq_lar_core_solver.m_r_solver.print_column_info(be.m_j< m_terms_start_index? be.m_j : adjust_term_index(be.m_j), out);
        out << "end of implied bound" << std::endl;
    }

    bool implied_bound_is_correctly_explained(implied_bound const & be, const vector<std::pair<mpq, unsigned>> & explanation) const {
        std::unordered_map<unsigned, mpq> coeff_map;
        auto rs_of_evidence = zero_of_type<mpq>();
        unsigned n_of_G = 0, n_of_L = 0;
        bool strict = false;
        for (auto & it : explanation) {
            mpq coeff = it.first;
            constraint_index con_ind = it.second;
            const auto & constr = *m_constraints[con_ind];
            lconstraint_kind kind = coeff.is_pos() ? constr.m_kind : flip_kind(constr.m_kind);
            register_in_map(coeff_map, constr, coeff);
            if (kind == GT || kind == LT)
                strict = true;
            if (kind == GE || kind == GT) n_of_G++;
            else if (kind == LE || kind == LT) n_of_L++;
            rs_of_evidence += coeff*constr.m_right_side;
        }
        lean_assert(n_of_G == 0 || n_of_L == 0);
        lconstraint_kind kind = n_of_G ? GE : (n_of_L ? LE : EQ);
        if (strict)
            kind = static_cast<lconstraint_kind>((static_cast<int>(kind) / 2));

        if (!is_term(be.m_j)) {
            if (coeff_map.size() != 1)
                return false;
            auto it = coeff_map.find(be.m_j);
            if (it == coeff_map.end()) return false;
            mpq ratio = it->second;
            if (ratio < zero_of_type<mpq>()) {
                kind = static_cast<lconstraint_kind>(-kind);
            }
            rs_of_evidence /= ratio;
        } else {
            const lar_term * t = m_orig_terms[adjust_term_index(be.m_j)];
            const auto first_coeff = *t->m_coeffs.begin();
            unsigned j = first_coeff.first;
            auto it = coeff_map.find(j);
            if (it == coeff_map.end())
                return false;
            mpq ratio = it->second / first_coeff.second;
            for (auto & p : t->m_coeffs) {
                it = coeff_map.find(p.first);
                if (it == coeff_map.end())
                    return false;
                if (p.second * ratio != it->second)
                    return false;
            }
            if (ratio < zero_of_type<mpq>()) {
                kind = static_cast<lconstraint_kind>(-kind);
            }
            rs_of_evidence /= ratio;
            rs_of_evidence += t->m_v * ratio;
        }

        return kind == be.kind() && rs_of_evidence == be.m_bound;
    }


    void analyze_new_bounds_on_row(
                                   unsigned row_index,
                                   lp_bound_propagator & bp) {
        lean_assert(!use_tableau());
        iterator_on_pivot_row<mpq> it(m_mpq_lar_core_solver.get_pivot_row(), m_mpq_lar_core_solver.m_r_basis[row_index]);

        bound_analyzer_on_row ra_pos(it,
                                     zero_of_type<numeric_pair<mpq>>(),
                                     row_index,
                                     bp
                                     );
        ra_pos.analyze();
    }

    void analyze_new_bounds_on_row_tableau(
                                           unsigned row_index,
                                           lp_bound_propagator & bp
                                           ) {

        if (A_r().m_rows[row_index].size() > settings().max_row_length_for_bound_propagation)
            return;
        iterator_on_row<mpq> it(A_r().m_rows[row_index]);
        lean_assert(use_tableau());
        bound_analyzer_on_row::analyze_row(it,
                                           zero_of_type<numeric_pair<mpq>>(),
                                           row_index,
                                           bp
>>>>>>> 070c699f
                                           );

<<<<<<< HEAD
    
    void substitute_basis_var_in_terms_for_row(unsigned i);
    
    void calculate_implied_bounds_for_row(unsigned i, bound_propagator & bp);

  
    linear_combination_iterator<mpq> * create_new_iter_from_term(unsigned term_index) const;

    unsigned adjust_column_index_to_term_index(unsigned j) const;
    
    void propagate_bounds_on_a_term(const lar_term& t, bound_propagator & bp, unsigned term_offset);


    void explain_implied_bound(implied_bound & ib, bound_propagator & bp);


    bool term_is_used_as_row(unsigned term) const;
    
    void propagate_bounds_on_terms(bound_propagator & bp);


    // goes over touched rows and tries to induce bounds
    void propagate_bounds_for_touched_rows(bound_propagator & bp);
=======

    void substitute_basis_var_in_terms_for_row(unsigned i) {
        // todo : create a map from term basic vars to the rows where they are used
        unsigned basis_j = m_mpq_lar_core_solver.m_r_solver.m_basis[i];
        for (unsigned k = 0; k < m_terms.size(); k++) {
            if (term_is_used_as_row(k))
                continue;
            if (!m_terms[k]->contains(basis_j))
                continue;
            m_terms[k]->subst(basis_j, m_mpq_lar_core_solver.m_r_solver.m_pivot_row);
        }
    }

    void calculate_implied_bounds_for_row(unsigned i, lp_bound_propagator & bp) {
        if(use_tableau()) {
            analyze_new_bounds_on_row_tableau(i, bp);
        } else {
            m_mpq_lar_core_solver.calculate_pivot_row(i);
            substitute_basis_var_in_terms_for_row(i);
            analyze_new_bounds_on_row(i, bp);
        }
    }

    /*
      void process_new_implied_evidence_for_low_bound(
      implied_bound_explanation& implied_evidence, // not pushed yet
      vector<bound_evidence> & bound_evidences,
      std::unordered_map<unsigned, unsigned> & improved_low_bounds) {

      unsigned existing_index;
      if (try_get_val(improved_low_bounds, implied_evidence.m_j, existing_index)) {
      // we are improving the existent bound
      bound_evidences[existing_index] = fill_bound_evidence(implied_evidence);
      } else {
      improved_low_bounds[implied_evidence.m_j] = bound_evidences.size();
      bound_evidences.push_back(fill_bound_evidence(implied_evidence));
      }
      }

      void fill_bound_evidence_on_term(implied_bound & ie, implied_bound& be) {
      lean_assert(false);
      }
      void fill_implied_bound_on_row(implied_bound & ie, implied_bound& be) {
      iterator_on_row<mpq> it(A_r().m_rows[ie.m_row_or_term_index]);
      mpq a; unsigned j;
      bool toggle = ie.m_coeff_before_j_is_pos;
      if (!ie.m_is_low_bound)
      toggle = !toggle;
      while (it.next(a, j)) {
      if (j == ie.m_j) continue;
      const ul_pair & ul = m_vars_to_ul_pairs[j];

      if (is_neg(a)) { // so the monoid has a positive coeff on the right side
      constraint_index witness = toggle ? ul.m_low_bound_witness : ul.m_upper_bound_witness;
      lean_assert(is_valid(witness));
      be.m_explanation.emplace_back(a, witness);
      }
      }
      }
    */
    /*
      implied_bound fill_implied_bound_for_low_bound(implied_bound& ie) {
      implied_bound be(ie.m_j, ie.m_bound.y.is_zero() ? GE : GT, ie.m_bound.x);
      if (is_term(ie.m_row_or_term_index)) {
      fill_implied_bound_for_low_bound_on_term(ie, be);
      }
      else {
      fill_implied_bound_for_low_bound_on_row(ie, be);
      }
      return be;
      }

      implied_bound fill_implied_bound_for_upper_bound(implied_bound& implied_evidence) {
      lean_assert(false);

      be.m_j = implied_evidence.m_j;
      be.m_bound = implied_evidence.m_bound.x;
      be.m_kind = implied_evidence.m_bound.y.is_zero() ? LE : LT;
      for (auto t : implied_evidence.m_vector_of_bound_signatures) {
      const ul_pair & ul = m_vars_to_ul_pairs[t.m_column_index];
      constraint_index witness = t.m_low_bound ? ul.m_low_bound_witness : ul.m_upper_bound_witness;
      lean_assert(is_valid(witness));
      be.m_explanation.emplace_back(t.m_coeff, witness);
      }

      }
    */
    /*
      void process_new_implied_evidence_for_upper_bound(
      implied_bound& implied_evidence,
      vector<implied_bound> & implied_bounds,
      std::unordered_map<unsigned, unsigned> & improved_upper_bounds) {
      unsigned existing_index;
      if (try_get_val(improved_upper_bounds, implied_evidence.m_j, existing_index)) {
      implied_bound & be = implied_bounds[existing_index];
      be.m_explanation.clear();
      // we are improving the existent bound improve the existing bound
      be = fill_implied_bound_for_upper_bound(implied_evidence);
      } else {
      improved_upper_bounds[implied_evidence.m_j] = implied_bounds.size();
      implied_bounds.push_back(fill_implied_bound_for_upper_bound(implied_evidence));
      }
      }
    */
    //    implied_bound * get_existing_

    linear_combination_iterator<mpq> * create_new_iter_from_term(unsigned term_index) const {
        lean_assert(false); // not implemented
        return nullptr;
        //        new linear_combination_iterator_on_vector<mpq>(m_terms[adjust_term_index(term_index)]->coeffs_as_vector());
    }

    unsigned adjust_column_index_to_term_index(unsigned j) const {
        unsigned ext_var_or_term = m_columns_to_ext_vars_or_term_indices[j];
        return ext_var_or_term < m_terms_start_index ? j : ext_var_or_term;
    }

    void propagate_bounds_on_a_term(const lar_term& t, lp_bound_propagator & bp, unsigned term_offset) {
        lean_assert(false); // not implemented
    }


    void explain_implied_bound(implied_bound & ib, lp_bound_propagator & bp) {
        unsigned i = ib.m_row_or_term_index;
        int bound_sign = ib.m_is_low_bound? 1: -1;
        int j_sign = (ib.m_coeff_before_j_is_pos ? 1 :-1) * bound_sign;
        unsigned m_j = ib.m_j;
        if (is_term(m_j)) {
            m_j = m_ext_vars_to_columns[m_j];
        }
        for (auto const& r : A_r().m_rows[i]) {
            unsigned j = r.m_j;
            mpq const& a = r.get_val();
            if (j == m_j) continue;
            if (is_term(j)) {
                j = m_ext_vars_to_columns[j];
            }
            int a_sign = is_pos(a)? 1: -1;
            int sign = j_sign * a_sign;
            const ul_pair & ul =  m_vars_to_ul_pairs[j];
            auto witness = sign > 0? ul.upper_bound_witness(): ul.low_bound_witness();
            lean_assert(is_valid(witness));
            bp.consume(a, witness);
        }
        // lean_assert(implied_bound_is_correctly_explained(ib, explanation));
    }


    bool term_is_used_as_row(unsigned term) const {
		lean_assert(is_term(term));
		return contains(m_ext_vars_to_columns, term);
    }

    void propagate_bounds_on_terms(lp_bound_propagator & bp) {
        for (unsigned i = 0; i < m_terms.size(); i++) {
            if (term_is_used_as_row(i + m_terms_start_index))
                continue; // this term is used a left side of a constraint,
                          // it was processed as a touched row if needed
            propagate_bounds_on_a_term(*m_terms[i], bp, i);
        }
    }


    // goes over touched rows and tries to induce bounds
    void propagate_bounds_for_touched_rows(lp_bound_propagator & bp) {
        if (!use_tableau())
            return;  // ! todo : enable bound propagaion here. The current bug is that after the pop
        // the changed terms become incorrect!
>>>>>>> 070c699f

    lp_status get_status() const;

    void set_status(lp_status s);

<<<<<<< HEAD
    lp_status find_feasible_solution();   
    
    lp_status solve();
=======
        m_mpq_lar_core_solver.m_r_solver.m_look_for_feasible_solution_only = true;
        return solve();
    }

    lp_status solve() {
        if (m_status == INFEASIBLE) {
            return m_status;
        }
        solve_with_core_solver();
        if (m_status != INFEASIBLE) {
            if (m_settings.bound_propagation())
                detect_rows_with_changed_bounds();
        }

        m_columns_with_changed_bound.clear();
        return m_status;
    }
>>>>>>> 070c699f

    void fill_explanation_from_infeasible_column(explanation_t & evidence) const;

<<<<<<< HEAD
    
    unsigned get_total_iterations() const;
=======

    unsigned get_total_iterations() const { return m_mpq_lar_core_solver.m_r_solver.total_iterations(); }
>>>>>>> 070c699f
    // see http://research.microsoft.com/projects/z3/smt07.pdf
    // This method searches for a feasible solution with as many different values of variables, reverenced in vars, as it can find
    // Attention, after a call to this method the non-basic variables don't necesserarly stick to their bounds anymore
    vector<unsigned> get_list_of_all_var_indices() const;
    void push();

    static void clean_popped_elements(unsigned n, int_set& set);

    static void shrink_inf_set_after_pop(unsigned n, int_set & set);

<<<<<<< HEAD
    
    void pop(unsigned k);
    
    vector<constraint_index> get_all_constraint_indices() const;

    bool maximize_term_on_tableau(const vector<std::pair<mpq, var_index>> & term,
                                  impq &term_max);

    bool costs_are_zeros_for_r_solver() const;
    bool reduced_costs_are_zeroes_for_r_solver() const;
    
    void set_costs_to_zero(const vector<std::pair<mpq, var_index>> & term);

    void prepare_costs_for_r_solver(const vector<std::pair<mpq, var_index>> & term);
    
    bool maximize_term_on_corrected_r_solver(const vector<std::pair<mpq, var_index>> & term,
                                             impq &term_max);    
    // starting from a given feasible state look for the maximum of the term
    // return true if found and false if unbounded
    bool maximize_term(const vector<std::pair<mpq, var_index>> & term,
                       impq &term_max);
    

    
    const lar_term &  get_term(unsigned j) const;
=======

    void pop(unsigned k) {
        int n_was = static_cast<int>(m_ext_vars_to_columns.size());
		m_status.pop(k);
		m_infeasible_column_index.pop(k);
        unsigned n = m_vars_to_ul_pairs.peek_size(k);
		for (unsigned j = n_was; j-- > n;)
			m_ext_vars_to_columns.erase(m_columns_to_ext_vars_or_term_indices[j]);
		m_columns_to_ext_vars_or_term_indices.resize(n);
		if (m_settings.use_tableau()) {
            pop_tableau();
        }
		m_vars_to_ul_pairs.pop(k);

        m_mpq_lar_core_solver.pop(k);
        clean_large_elements_after_pop(n, m_columns_with_changed_bound);
        unsigned m = A_r().row_count();
        clean_large_elements_after_pop(m, m_rows_with_changed_bounds);
        clean_inf_set_of_r_solver_after_pop();
        lean_assert(m_settings.simplex_strategy() == simplex_strategy_enum::undecided ||
			(!use_tableau()) || m_mpq_lar_core_solver.m_r_solver.reduced_costs_are_correct_tableau());


        lean_assert(ax_is_correct());
        lean_assert(m_mpq_lar_core_solver.m_r_solver.inf_set_is_correct());
        m_constraint_count.pop(k);
        for (unsigned i = m_constraint_count; i < m_constraints.size(); i++)
            delete m_constraints[i];

        m_constraints.resize(m_constraint_count);
        m_term_count.pop(k);
        for (unsigned i = m_term_count; i < m_terms.size(); i++) {
            delete m_terms[i];
            delete m_orig_terms[i];
        }
        m_terms.resize(m_term_count);
        m_orig_terms.resize(m_term_count);
		m_simplex_strategy.pop(k);
		m_settings.simplex_strategy() = m_simplex_strategy;
		lean_assert(sizes_are_correct());
        lean_assert((!m_settings.use_tableau()) || m_mpq_lar_core_solver.m_r_solver.reduced_costs_are_correct_tableau());
    }

    vector<constraint_index> get_all_constraint_indices() const {
        vector<constraint_index> ret;
        constraint_index i = 0;
        while ( i < m_constraints.size())
            ret.push_back(i++);
        return ret;
    }

    bool maximize_term_on_tableau(const vector<std::pair<mpq, var_index>> & term,
                                  impq &term_max) {
        if (settings().simplex_strategy() == simplex_strategy_enum::undecided)
            decide_on_strategy_and_adjust_initial_state();

        m_mpq_lar_core_solver.solve();
        if (m_mpq_lar_core_solver.m_r_solver.get_status() == UNBOUNDED)
            return false;

        term_max = 0;
        for (auto & p : term)
            term_max += p.first * m_mpq_lar_core_solver.m_r_x[p.second];

        return true;
    }

    bool costs_are_zeros_for_r_solver() const {
        for (unsigned j = 0; j < m_mpq_lar_core_solver.m_r_solver.m_costs.size(); j++) {
            lean_assert(is_zero(m_mpq_lar_core_solver.m_r_solver.m_costs[j]));
        }
        return true;
    }
    bool reduced_costs_are_zeroes_for_r_solver() const {
        for (unsigned j = 0; j < m_mpq_lar_core_solver.m_r_solver.m_d.size(); j++) {
            lean_assert(is_zero(m_mpq_lar_core_solver.m_r_solver.m_d[j]));
        }
        return true;
    }

    void set_costs_to_zero(const vector<std::pair<mpq, var_index>> & term) {
        auto & rslv = m_mpq_lar_core_solver.m_r_solver;
        auto & jset = m_mpq_lar_core_solver.m_r_solver.m_inf_set; // hijack this set that should be empty right now
        lean_assert(jset.m_index.size()==0);

        for (auto & p : term) {
            unsigned j = p.second;
            rslv.m_costs[j] = zero_of_type<mpq>();
            int i = rslv.m_basis_heading[j];
            if (i < 0)
                jset.insert(j);
            else {
                for (auto & rc : A_r().m_rows[i])
                    jset.insert(rc.m_j);
            }
        }

        for (unsigned j : jset.m_index)
            rslv.m_d[j] = zero_of_type<mpq>();

        jset.clear();

        lean_assert(reduced_costs_are_zeroes_for_r_solver());
        lean_assert(costs_are_zeros_for_r_solver());
    }

    void prepare_costs_for_r_solver(const vector<std::pair<mpq, var_index>> & term) {

        auto & rslv = m_mpq_lar_core_solver.m_r_solver;
        rslv.m_using_infeas_costs = false;
        lean_assert(costs_are_zeros_for_r_solver());
        lean_assert(reduced_costs_are_zeroes_for_r_solver());
        rslv.m_costs.resize(A_r().column_count(), zero_of_type<mpq>());
        for (auto & p : term) {
            unsigned j = p.second;
            rslv.m_costs[j] = p.first;
            if (rslv.m_basis_heading[j] < 0)
                rslv.m_d[j] += p.first;
            else
                rslv.update_reduced_cost_for_basic_column_cost_change(- p.first, j);
        }
        lean_assert(rslv.reduced_costs_are_correct_tableau());
    }

    bool maximize_term_on_corrected_r_solver(const vector<std::pair<mpq, var_index>> & term,
                                             impq &term_max) {
        settings().backup_costs = false;
        switch (settings().simplex_strategy()) {
        case simplex_strategy_enum::tableau_rows:
            prepare_costs_for_r_solver(term);
            settings().simplex_strategy() = simplex_strategy_enum::tableau_costs;
            {
                bool ret = maximize_term_on_tableau(term, term_max);
                settings().simplex_strategy() = simplex_strategy_enum::tableau_rows;
                set_costs_to_zero(term);
                m_mpq_lar_core_solver.m_r_solver.set_status(OPTIMAL);
                return ret;
            }
        case simplex_strategy_enum::tableau_costs:
            prepare_costs_for_r_solver(term);
            {
                bool ret = maximize_term_on_tableau(term, term_max);
                set_costs_to_zero(term);
                m_mpq_lar_core_solver.m_r_solver.set_status(OPTIMAL);
                return ret;
            }

        case simplex_strategy_enum::lu:
            lean_assert(false); // not implemented
            return false;
        default:
            lean_unreachable(); // wrong mode
        }
        return false;
    }
    // starting from a given feasible state look for the maximum of the term
    // return true if found and false if unbounded
    bool maximize_term(const vector<std::pair<mpq, var_index>> & term,
                       impq &term_max) {
        lean_assert(m_mpq_lar_core_solver.m_r_solver.current_x_is_feasible());
        m_mpq_lar_core_solver.m_r_solver.m_look_for_feasible_solution_only = false;
        return maximize_term_on_corrected_r_solver(term, term_max);
    }



    const lar_term &  get_term(unsigned j) const {
        lean_assert(j >= m_terms_start_index);
        return *m_terms[j - m_terms_start_index];
    }
>>>>>>> 070c699f

    void pop_core_solver_params();

    void pop_core_solver_params(unsigned k);


    void set_upper_bound_witness(var_index j, constraint_index ci);

    void set_low_bound_witness(var_index j, constraint_index ci);


    void substitute_terms_in_linear_expression( const vector<std::pair<mpq, var_index>>& left_side_with_terms,
                          vector<std::pair<mpq, var_index>> &left_side, mpq & free_coeff) const;


<<<<<<< HEAD
    void detect_rows_of_bound_change_column_for_nbasic_column(unsigned j);


    
    void detect_rows_of_bound_change_column_for_nbasic_column_tableau(unsigned j);
=======
    void detect_rows_of_bound_change_column_for_nbasic_column(unsigned j) {
        if (A_r().row_count() != m_column_buffer.data_size())
            m_column_buffer.resize(A_r().row_count());
        else
            m_column_buffer.clear();
        lean_assert(m_column_buffer.size() == 0 && m_column_buffer.is_OK());

        m_mpq_lar_core_solver.m_r_solver.solve_Bd(j, m_column_buffer);
        for (unsigned i : m_column_buffer.m_index)
            m_rows_with_changed_bounds.insert(i);
    }



    void detect_rows_of_bound_change_column_for_nbasic_column_tableau(unsigned j) {
        for (auto & rc : m_mpq_lar_core_solver.m_r_A.m_columns[j])
            m_rows_with_changed_bounds.insert(rc.m_i);
    }
>>>>>>> 070c699f

    bool use_tableau() const;

<<<<<<< HEAD
    bool use_tableau_costs() const;
    
    void detect_rows_of_column_with_bound_change(unsigned j);
=======
    bool use_tableau_costs() const {
        return m_settings.simplex_strategy() == simplex_strategy_enum::tableau_costs;
    }

    void detect_rows_of_column_with_bound_change(unsigned j) {
        if (m_mpq_lar_core_solver.m_r_heading[j] >= 0) { // it is a basic column
            // just mark the row at touched and exit
            m_rows_with_changed_bounds.insert(m_mpq_lar_core_solver.m_r_heading[j]);
            return;
        }

        if (use_tableau())
            detect_rows_of_bound_change_column_for_nbasic_column_tableau(j);
        else
            detect_rows_of_bound_change_column_for_nbasic_column(j);
    }
>>>>>>> 070c699f

    void adjust_x_of_column(unsigned j);

<<<<<<< HEAD
    bool row_is_correct(unsigned i) const;
    
    bool ax_is_correct() const;
=======
    bool row_is_correct(unsigned i) const {
        numeric_pair<mpq> r = zero_of_type<numeric_pair<mpq>>();
        for (const auto & c : A_r().m_rows[i])
            r += c.m_value * m_mpq_lar_core_solver.m_r_x[c.m_j];
        return is_zero(r);
    }

    bool ax_is_correct() const {
        for (unsigned i = 0; i < A_r().row_count(); i++) {
            if (!row_is_correct(i))
                return false;
        }
        return true;
    }
>>>>>>> 070c699f

    bool tableau_with_costs() const;

<<<<<<< HEAD
    bool costs_are_used() const;
    
    void change_basic_x_by_delta_on_column(unsigned j, const numeric_pair<mpq> & delta);
=======
    bool costs_are_used() const {
        return m_settings.simplex_strategy() != simplex_strategy_enum::tableau_rows;
    }

    void change_basic_x_by_delta_on_column(unsigned j, const numeric_pair<mpq> & delta) {
        if (use_tableau()) {
            for (const auto & c : A_r().m_columns[j]) {
                unsigned bj = m_mpq_lar_core_solver.m_r_basis[c.m_i];
                m_mpq_lar_core_solver.m_r_x[bj] -= A_r().get_val(c) * delta;
                if (tableau_with_costs()) {
                    m_basic_columns_with_changed_cost.insert(bj);
                }
                m_mpq_lar_core_solver.m_r_solver.update_column_in_inf_set(bj);
            }
        } else {
            m_column_buffer.clear();
            m_column_buffer.resize(A_r().row_count());
            m_mpq_lar_core_solver.m_r_solver.solve_Bd(j, m_column_buffer);
            for (unsigned i : m_column_buffer.m_index) {
                unsigned bj = m_mpq_lar_core_solver.m_r_basis[i];
                m_mpq_lar_core_solver.m_r_x[bj] -= m_column_buffer[i] * delta;
                m_mpq_lar_core_solver.m_r_solver.update_column_in_inf_set(bj);
            }
        }
    }
>>>>>>> 070c699f

    void update_x_and_inf_costs_for_column_with_changed_bounds(unsigned j);

<<<<<<< HEAD
    
    void detect_rows_with_changed_bounds_for_column(unsigned j);
    
    void detect_rows_with_changed_bounds();
=======

    void detect_rows_with_changed_bounds_for_column(unsigned j) {
        if (m_mpq_lar_core_solver.m_r_heading[j] >= 0) {
            m_rows_with_changed_bounds.insert(m_mpq_lar_core_solver.m_r_heading[j]);
            return;
        }

        if (use_tableau())
            detect_rows_of_bound_change_column_for_nbasic_column_tableau(j);
        else
            detect_rows_of_bound_change_column_for_nbasic_column(j);
    }

    void detect_rows_with_changed_bounds() {
        for (auto j : m_columns_with_changed_bound.m_index)
            detect_rows_with_changed_bounds_for_column(j);
    }

    void update_x_and_inf_costs_for_columns_with_changed_bounds() {
        for (auto j : m_columns_with_changed_bound.m_index)
            update_x_and_inf_costs_for_column_with_changed_bounds(j);
    }
>>>>>>> 070c699f

    void update_x_and_inf_costs_for_columns_with_changed_bounds();

    void update_x_and_inf_costs_for_columns_with_changed_bounds_tableau();

<<<<<<< HEAD
    
    void solve_with_core_solver();

    
    numeric_pair<mpq> get_basic_var_value_from_row_directly(unsigned i);
    
    
    
    numeric_pair<mpq> get_basic_var_value_from_row(unsigned i);

    template <typename K, typename L>
    void add_last_rows_to_lu(lp_primal_core_solver<K,L> & s);
    
    bool x_is_correct() const;
=======

    void solve_with_core_solver() {
        if (!use_tableau())
            add_last_rows_to_lu(m_mpq_lar_core_solver.m_r_solver);
        if (m_mpq_lar_core_solver.need_to_presolve_with_double_solver()) {
            add_last_rows_to_lu(m_mpq_lar_core_solver.m_d_solver);
        }
        m_mpq_lar_core_solver.prefix_r();
        if (costs_are_used()) {
            m_basic_columns_with_changed_cost.clear();
            m_basic_columns_with_changed_cost.resize(m_mpq_lar_core_solver.m_r_x.size());
        }
        if (use_tableau())
            update_x_and_inf_costs_for_columns_with_changed_bounds_tableau();
        else
            update_x_and_inf_costs_for_columns_with_changed_bounds();
        m_mpq_lar_core_solver.solve();
        set_status(m_mpq_lar_core_solver.m_r_solver.get_status());
        lean_assert(m_status != OPTIMAL || all_constraints_hold());
    }


    numeric_pair<mpq> get_basic_var_value_from_row_directly(unsigned i) {
        numeric_pair<mpq> r = zero_of_type<numeric_pair<mpq>>();

        unsigned bj = m_mpq_lar_core_solver.m_r_solver.m_basis[i];
        for (const auto & c: A_r().m_rows[i]) {
            if (c.m_j == bj) continue;
            const auto & x = m_mpq_lar_core_solver.m_r_x[c.m_j];
            if (!is_zero(x))
                r -= c.m_value * x;
        }
        return r;
    }



    numeric_pair<mpq> get_basic_var_value_from_row(unsigned i) {
        if (settings().use_tableau()) {
            return get_basic_var_value_from_row_directly(i);
        }

        numeric_pair<mpq> r = zero_of_type<numeric_pair<mpq>>();
        m_mpq_lar_core_solver.calculate_pivot_row(i);
        for (unsigned j : m_mpq_lar_core_solver.m_r_solver.m_pivot_row.m_index) {
            lean_assert(m_mpq_lar_core_solver.m_r_solver.m_basis_heading[j] < 0);
            r -= m_mpq_lar_core_solver.m_r_solver.m_pivot_row.m_data[j] * m_mpq_lar_core_solver.m_r_x[j];
        }
        return r;
    }

    template <typename K, typename L>
    void add_last_rows_to_lu(lp_primal_core_solver<K,L> & s) {
        auto & f = s.m_factorization;
        if (f != nullptr) {
            auto columns_to_replace = f->get_set_of_columns_to_replace_for_add_last_rows(s.m_basis_heading);
            if (f->m_refactor_counter + columns_to_replace.size() >= 200 || f->has_dense_submatrix()) {
                delete f;
                f = nullptr;
            } else {
                f->add_last_rows_to_B(s.m_basis_heading, columns_to_replace);
            }
        }
        if (f == nullptr) {
            init_factorization(f, s.m_A, s.m_basis, m_settings);
            if (f->get_status() != LU_status::OK) {
                delete f;
                f = nullptr;
            }
        }

    }

    bool x_is_correct() const {
        if (m_mpq_lar_core_solver.m_r_x.size() != A_r().column_count()) {
            //            std::cout << "the size is off " << m_r_solver.m_x.size() << ", " << A().column_count() << std::endl;
            return false;
        }
        for (unsigned i = 0; i < A_r().row_count(); i++) {
            numeric_pair<mpq> delta =  A_r().dot_product_with_row(i, m_mpq_lar_core_solver.m_r_x);
            if (!delta.is_zero()) {
                // std::cout << "x is off (";
                // std::cout << "m_b[" << i  << "] = " << m_b[i] << " ";
                // std::cout << "left side = " << A().dot_product_with_row(i, m_r_solver.m_x) << ' ';
                // std::cout << "delta = " << delta << ' ';
                // std::cout << "iters = " << total_iterations() << ")" << std::endl;
                // std::cout << "row " << i << " is off" << std::endl;
                return false;
            }
        }
        return true;;

    }
>>>>>>> 070c699f

    bool var_is_registered(var_index vj) const;

    unsigned constraint_stack_size() const;

<<<<<<< HEAD
    void fill_last_row_of_A_r(static_matrix<mpq, numeric_pair<mpq>> & A, const lar_term * ls);
=======
    void fill_last_row_of_A_r(static_matrix<mpq, numeric_pair<mpq>> & A, const lar_term * ls) {
        lean_assert(A.row_count() > 0);
        lean_assert(A.column_count() > 0);
        unsigned last_row = A.row_count() - 1;
        lean_assert(A.m_rows[last_row].size() == 0);
        for (auto & t : ls->m_coeffs) {
            lean_assert(!is_zero(t.second));
            var_index j = t.first;
            A.set(last_row, j, - t.second);
        }
        unsigned basis_j = A.column_count() - 1;
        A.set(last_row, basis_j, mpq(1));
    }
>>>>>>> 070c699f

    template <typename U, typename V>
    void create_matrix_A(static_matrix<U, V> & matr);

    template <typename U, typename V>
    void copy_from_mpq_matrix(static_matrix<U, V> & matr);

    column_type get_column_type(const column_info<mpq> & ci);

    bool try_to_set_fixed(column_info<mpq> & ci);

    std::string get_column_name(unsigned j) const;

<<<<<<< HEAD
    bool all_constrained_variables_are_registered(const vector<std::pair<mpq, var_index>>& left_side);
=======
    std::string get_column_name(unsigned j) const {
        if (j >= m_terms_start_index)
            return std::string("_t") + T_to_string(j);
        if (j >= m_columns_to_ext_vars_or_term_indices.size())
            return std::string("_s") + T_to_string(j);
>>>>>>> 070c699f

    constraint_index add_constraint(const vector<std::pair<mpq, var_index>>& left_side_with_terms, lconstraint_kind kind_par, const mpq& right_side_parm);
    bool all_constraints_hold() const;
    bool constraint_holds(const lar_base_constraint & constr, std::unordered_map<var_index, mpq> & var_map) const;
    bool the_relations_are_of_same_type(const vector<std::pair<mpq, unsigned>> & evidence, lconstraint_kind & the_kind_of_sum) const;

    static void register_in_map(std::unordered_map<var_index, mpq> & coeffs, const lar_base_constraint & cn, const mpq & a);
    static void register_monoid_in_map(std::unordered_map<var_index, mpq> & coeffs, const mpq & a, unsigned j);


<<<<<<< HEAD
    bool the_left_sides_sum_to_zero(const vector<std::pair<mpq, unsigned>> & evidence) const;
=======
    bool all_constraints_hold() const {
        if (m_settings.get_cancel_flag())
            return true;
        std::unordered_map<var_index, mpq> var_map;
        get_model(var_map);

        for (unsigned i = 0; i < m_constraints.size(); i++) {
            if (!constraint_holds(*m_constraints[i], var_map)) {
                print_constraint(i, std::cout);
                return false;
            }
        }
        return true;
    }

    bool constraint_holds(const lar_base_constraint & constr, std::unordered_map<var_index, mpq> & var_map) const {
        mpq left_side_val = get_left_side_val(constr, var_map);
        switch (constr.m_kind) {
        case LE: return left_side_val <= constr.m_right_side;
        case LT: return left_side_val < constr.m_right_side;
        case GE: return left_side_val >= constr.m_right_side;
        case GT: return left_side_val > constr.m_right_side;
        case EQ: return left_side_val == constr.m_right_side;
        default:
            lean_unreachable();
        }
        return false; // it is unreachable
    }







    bool the_relations_are_of_same_type(const vector<std::pair<mpq, unsigned>> & evidence, lconstraint_kind & the_kind_of_sum) const {
        unsigned n_of_G = 0, n_of_L = 0;
        bool strict = false;
        for (auto & it : evidence) {
            mpq coeff = it.first;
            constraint_index con_ind = it.second;
            lconstraint_kind kind = coeff.is_pos() ?
                m_constraints[con_ind]->m_kind :
                flip_kind(m_constraints[con_ind]->m_kind);
            if (kind == GT || kind == LT)
                strict = true;
            if (kind == GE || kind == GT) n_of_G++;
            else if (kind == LE || kind == LT) n_of_L++;
        }
        the_kind_of_sum = n_of_G ? GE : (n_of_L ? LE : EQ);
        if (strict)
            the_kind_of_sum = static_cast<lconstraint_kind>((static_cast<int>(the_kind_of_sum) / 2));

        return n_of_G == 0 || n_of_L == 0;
    }
>>>>>>> 070c699f

    bool the_right_sides_do_not_sum_to_zero(const vector<std::pair<mpq, unsigned>> & evidence);

    bool explanation_is_correct(const vector<std::pair<mpq, unsigned>>& explanation) const;

    bool inf_explanation_is_correct() const;

    mpq sum_of_right_sides_of_explanation(const vector<std::pair<mpq, unsigned>> & explanation) const;

<<<<<<< HEAD
    bool has_lower_bound(var_index var, constraint_index& ci, mpq& value, bool& is_strict);
    
    bool has_upper_bound(var_index var, constraint_index& ci, mpq& value, bool& is_strict);
=======
        if (var >= m_vars_to_ul_pairs.size()) {
            // TBD: bounds on terms could also be used, caller may have to track these.
            return false;
        }
        const ul_pair & ul = m_vars_to_ul_pairs[var];
        ci = ul.low_bound_witness();
        if (ci != static_cast<constraint_index>(-1)) {
            auto& p = m_mpq_lar_core_solver.m_r_low_bounds()[var];
            value = p.x;
            is_strict = p.y.is_pos();
            return true;
        }
        else {
            return false;
        }
    }

    bool has_upper_bound(var_index var, constraint_index& ci, mpq& value, bool& is_strict) {

        if (var >= m_vars_to_ul_pairs.size()) {
            // TBD: bounds on terms could also be used, caller may have to track these.
            return false;
        }
        const ul_pair & ul = m_vars_to_ul_pairs[var];
        ci = ul.upper_bound_witness();
        if (ci != static_cast<constraint_index>(-1)) {
            auto& p = m_mpq_lar_core_solver.m_r_upper_bounds()[var];
            value = p.x;
            is_strict = p.y.is_neg();
            return true;
        }
        else {
            return false;
        }
    }
>>>>>>> 070c699f


    void get_infeasibility_explanation(vector<std::pair<mpq, constraint_index>> & explanation) const;

    void get_infeasibility_explanation_for_inf_sign(
                                                    vector<std::pair<mpq, constraint_index>> & explanation,
                                                    const vector<std::pair<mpq, unsigned>> & inf_row,
                                                    int inf_sign) const;


<<<<<<< HEAD
    void get_model(std::unordered_map<var_index, mpq> & variable_values) const;
=======
            int adj_sign = coeff.is_pos() ? inf_sign : -inf_sign;
            const ul_pair & ul = m_vars_to_ul_pairs[j];

            constraint_index bound_constr_i = adj_sign < 0 ? ul.upper_bound_witness() : ul.low_bound_witness();
            lean_assert(bound_constr_i < m_constraints.size());
            explanation.push_back(std::make_pair(coeff, bound_constr_i));
        }
    }
>>>>>>> 070c699f

    void get_model_do_not_care_about_diff_vars(std::unordered_map<var_index, mpq> & variable_values) const;

    std::string get_variable_name(var_index vi) const;

<<<<<<< HEAD
    // ********** print region start
    void print_constraint(constraint_index ci, std::ostream & out) const;
=======
    void get_model(std::unordered_map<var_index, mpq> & variable_values) const {
        mpq delta = m_mpq_lar_core_solver.find_delta_for_strict_bounds(mpq(1, 2)); // start from 0.5 to have less clashes
        lean_assert(m_status == OPTIMAL);
        unsigned i;
        do {

            // different pairs have to produce different singleton values
            std::unordered_set<impq> set_of_different_pairs;
            std::unordered_set<mpq> set_of_different_singles;
            for (i = 0; i < m_mpq_lar_core_solver.m_r_x.size(); i++ ) {
                const numeric_pair<mpq> & rp = m_mpq_lar_core_solver.m_r_x[i];
                set_of_different_pairs.insert(rp);
                mpq x = rp.x + delta * rp.y;
                set_of_different_singles.insert(x);
                if (set_of_different_pairs.size()
                    != set_of_different_singles.size()) {
                    delta /= mpq(2);
                    break;
                }

                variable_values[i] = x;
            }
        } while (i != m_mpq_lar_core_solver.m_r_x.size());
    }

>>>>>>> 070c699f

    void print_constraints(std::ostream& out) const ;

    void print_terms(std::ostream& out) const;

    void print_left_side_of_constraint(const lar_base_constraint * c, std::ostream & out) const;

    void print_term(lar_term const& term, std::ostream & out) const;

    void print_term_as_indices(lar_term const& term, std::ostream & out) const;

<<<<<<< HEAD
    mpq get_left_side_val(const lar_base_constraint &  cns, const std::unordered_map<var_index, mpq> & var_map) const;
=======
    void print_left_side_of_constraint(const lar_base_constraint * c, std::ostream & out) const {
        print_linear_combination_of_column_indices(c->get_left_side_coefficients(), out);
        mpq free_coeff = c->get_free_coeff_of_left_side();
        if (!is_zero(free_coeff))
            out << " + " << free_coeff;

    }
>>>>>>> 070c699f

    void print_constraint(const lar_base_constraint * c, std::ostream & out) const;

    void fill_var_set_for_random_update(unsigned sz, var_index const * vars, vector<unsigned>& column_list);

    void random_update(unsigned sz, var_index const * vars);
    void pivot_fixed_vars_from_basis();
    void pop();
    bool column_represents_row_in_tableau(unsigned j);
    void make_sure_that_the_bottom_right_elem_not_zero_in_tableau(unsigned i, unsigned j);
    void remove_last_row_and_column_from_tableau(unsigned j);
    void remove_last_column_from_tableau(unsigned j);

<<<<<<< HEAD
    void remove_last_column_from_basis_tableau(unsigned j);
    void remove_column_from_tableau(unsigned j);
    void pop_tableau();
    void clean_inf_set_of_r_solver_after_pop();
    void shrink_explanation_to_minimum(vector<std::pair<mpq, constraint_index>> & explanation) const;
=======
    void fill_var_set_for_random_update(unsigned sz, var_index const * vars, vector<unsigned>& column_list) {
        for (unsigned i = 0; i < sz; i++) {
            var_index var = vars[i];
            if (var >= m_terms_start_index) { // handle the term
                for (auto & it : m_terms[var - m_terms_start_index]->m_coeffs) {
                    column_list.push_back(it.first);
                }
            } else {
                column_list.push_back(var);
            }
        }
    }
>>>>>>> 070c699f

    
    
    bool column_value_is_integer(unsigned j) const {
        const impq & v = m_mpq_lar_core_solver.m_r_x[j];
        return v.is_int();
    }

    bool column_is_real(unsigned j) const {
        return !column_is_int(j);
    }	
	
	bool model_is_int_feasible() const;

    const impq & column_low_bound(unsigned j) const {
        return m_mpq_lar_core_solver.low_bound(j);
    }

    const impq & column_upper_bound(unsigned j) const {
        return m_mpq_lar_core_solver.upper_bound(j);
    }

    bool column_is_bounded(unsigned j) const {
        return m_mpq_lar_core_solver.column_is_bounded(j);
    }

    void get_bound_constraint_witnesses_for_column(unsigned j, constraint_index & lc, constraint_index & uc) const {
        const ul_pair & ul = m_columns_to_ul_pairs[j];
        lc = ul.low_bound_witness();
        uc = ul.upper_bound_witness();
    }
<<<<<<< HEAD
    indexed_vector<mpq> & get_column_in_lu_mode(unsigned j) {
        m_column_buffer.clear();
        m_column_buffer.resize(A_r().row_count());
        m_mpq_lar_core_solver.m_r_solver.solve_Bd(j, m_column_buffer);
        return m_column_buffer;
=======

    void remove_last_row_and_column_from_tableau(unsigned j) {
        lean_assert(A_r().column_count() == m_mpq_lar_core_solver.m_r_solver.m_costs.size());
        auto & slv = m_mpq_lar_core_solver.m_r_solver;
        unsigned i = A_r().row_count() - 1; //last row index
        make_sure_that_the_bottom_right_elem_not_zero_in_tableau(i, j);
        if (slv.m_basis_heading[j] < 0) {
            slv.pivot_column_tableau(j, i);
        }

        auto & last_row = A_r().m_rows[i];
        mpq &cost_j = m_mpq_lar_core_solver.m_r_solver.m_costs[j];
        bool cost_is_nz = !is_zero(cost_j);
        for (unsigned k = last_row.size(); k-- > 0;) {
            auto &rc = last_row[k];
            if (cost_is_nz) {
                m_mpq_lar_core_solver.m_r_solver.m_d[rc.m_j] += cost_j*rc.get_val();
            }

            A_r().remove_element(last_row, rc);
        }
        lean_assert(last_row.size() == 0);
        lean_assert(A_r().m_columns[j].size() == 0);
        A_r().m_rows.pop_back();
        A_r().m_columns.pop_back();
        slv.m_b.pop_back();
>>>>>>> 070c699f
    }
    
    bool bound_is_integer_if_needed(unsigned j, const mpq & right_side) const;
    linear_combination_iterator<mpq> * get_iterator_on_row(unsigned i) {
        return m_mpq_lar_core_solver.m_r_solver.get_iterator_on_row(i);
    }

    unsigned get_base_column_in_row(unsigned row_index) const {
        return m_mpq_lar_core_solver.m_r_solver.get_base_column_in_row(row_index);
    }

    constraint_index get_column_upper_bound_witness(unsigned j) const {
        return m_columns_to_ul_pairs()[j].upper_bound_witness();
    }

<<<<<<< HEAD
    constraint_index get_column_low_bound_witness(unsigned j) const {
        return m_columns_to_ul_pairs()[j].low_bound_witness();
    }

    void subs_term_columns(lar_term& t) {
        vector<std::pair<mpq, unsigned> > pol;
        for (const auto & m : t.m_coeffs) {
            pol.push_back(std::make_pair(m.second, adjust_column_index_to_term_index(m.first)));
=======

    void pop_tableau() {
        lean_assert(m_mpq_lar_core_solver.m_r_solver.m_costs.size() == A_r().column_count());

        lean_assert(m_mpq_lar_core_solver.m_r_solver.m_basis.size() == A_r().row_count());
        lean_assert(m_mpq_lar_core_solver.m_r_solver.basis_heading_is_correct());
        // We remove last variables starting from m_column_names.size() to m_vec_of_canonic_left_sides.size().
        // At this moment m_column_names is already popped
        for (unsigned j = A_r().column_count(); j-- > m_columns_to_ext_vars_or_term_indices.size();)
            remove_column_from_tableau(j);
        lean_assert(m_mpq_lar_core_solver.m_r_solver.m_costs.size() == A_r().column_count());
        lean_assert(m_mpq_lar_core_solver.m_r_solver.m_basis.size() == A_r().row_count());
        lean_assert(m_mpq_lar_core_solver.m_r_solver.basis_heading_is_correct());
    }




    void clean_inf_set_of_r_solver_after_pop() {
        vector<unsigned> became_feas;
        clean_large_elements_after_pop(A_r().column_count(), m_mpq_lar_core_solver.m_r_solver.m_inf_set);
        std::unordered_set<unsigned> basic_columns_with_changed_cost;
        auto inf_index_copy = m_mpq_lar_core_solver.m_r_solver.m_inf_set.m_index;
        for (auto j: inf_index_copy) {
            if (m_mpq_lar_core_solver.m_r_heading[j] >= 0) {
                continue;
            }
            // some basic columns might become non-basic - these columns need to be made feasible
            numeric_pair<mpq> delta;
            if (m_mpq_lar_core_solver.m_r_solver.make_column_feasible(j, delta))
                change_basic_x_by_delta_on_column(j, delta);
            became_feas.push_back(j);
        }

        for (unsigned j : became_feas) {
            lean_assert(m_mpq_lar_core_solver.m_r_solver.m_basis_heading[j] < 0);
            m_mpq_lar_core_solver.m_r_solver.m_d[j] -= m_mpq_lar_core_solver.m_r_solver.m_costs[j];
            m_mpq_lar_core_solver.m_r_solver.m_costs[j] = zero_of_type<mpq>();
            m_mpq_lar_core_solver.m_r_solver.m_inf_set.erase(j);
        }
        became_feas.clear();
        for (unsigned j : m_mpq_lar_core_solver.m_r_solver.m_inf_set.m_index) {
            lean_assert(m_mpq_lar_core_solver.m_r_heading[j] >= 0);
            if (m_mpq_lar_core_solver.m_r_solver.column_is_feasible(j))
                became_feas.push_back(j);
        }
        for (unsigned j : became_feas)
            m_mpq_lar_core_solver.m_r_solver.m_inf_set.erase(j);


        if (use_tableau_costs()) {
            for (unsigned j : became_feas)
                m_mpq_lar_core_solver.m_r_solver.update_inf_cost_for_column_tableau(j);
            for (unsigned j : basic_columns_with_changed_cost)
                m_mpq_lar_core_solver.m_r_solver.update_inf_cost_for_column_tableau(j);
            lean_assert(m_mpq_lar_core_solver.m_r_solver.reduced_costs_are_correct_tableau());
>>>>>>> 070c699f
        }
        mpq v = t.m_v;
        vector<std::pair<mpq, unsigned>> pol_after_subs;
        // todo : remove the call to substitute_terms_in_linear_expression, when theory_lra handles the terms indices
        substitute_terms_in_linear_expression(pol, pol_after_subs, v);
        t.clear();
        t = lar_term(pol_after_subs, v);
    }

<<<<<<< HEAD
    bool has_int_var() const;
=======

    void shrink_explanation_to_minimum(vector<std::pair<mpq, constraint_index>> & explanation) const {
        // implementing quickXplain
        quick_xplain::run(explanation, *this);
        lean_assert(this->explanation_is_correct(explanation));
    }
>>>>>>> 070c699f
};
}<|MERGE_RESOLUTION|>--- conflicted
+++ resolved
@@ -1,7 +1,22 @@
-/*
-  Copyright (c) 2017 Microsoft Corporation
-  Author: Nikolaj Bjorner, Lev Nachmanson
-*/
+/*++
+Copyright (c) 2017 Microsoft Corporation
+
+Module Name:
+
+    <name>
+
+Abstract:
+
+    <abstract>
+
+Author:
+
+    Lev Nachmanson (levnach)
+
+Revision History:
+
+
+--*/
 #pragma once
 #include "util/vector.h"
 #include <utility>
@@ -30,43 +45,19 @@
 #include "util/lp/iterator_on_row.h"
 #include "util/lp/quick_xplain.h"
 #include "util/lp/conversion_helper.h"
-#include "util/lp/int_solver.h"
-#include "util/lp/nra_solver.h"
-
 namespace lp {
 
-
-
 class lar_solver : public column_namer {
-    class ext_var_info {
-        unsigned m_ext_j; // the external index
-        bool m_is_integer;
-    public:
-        ext_var_info(unsigned j): ext_var_info(j, false) {}
-        ext_var_info(unsigned j , bool is_int) : m_ext_j(j), m_is_integer(is_int) {}
-        unsigned ext_j() const { return m_ext_j;}
-        bool is_integer() const {return m_is_integer;}
-    };
     //////////////////// fields //////////////////////////
-    lp_settings m_settings;
-    lp_status m_status;
-    stacked_value<simplex_strategy_enum> m_simplex_strategy;
-    std::unordered_map<unsigned, ext_var_info> m_ext_vars_to_columns;
-    vector<unsigned> m_columns_to_ext_vars_or_term_indices;
-    stacked_vector<ul_pair> m_columns_to_ul_pairs;
-    vector<lar_base_constraint*> m_constraints;
-    stacked_value<unsigned> m_constraint_count;
+    lp_settings                             m_settings;
+    stacked_value<lp_status>                m_status;
+    stacked_value<simplex_strategy_enum>    m_simplex_strategy;
+    std::unordered_map<unsigned, var_index> m_ext_vars_to_columns;
+    vector<unsigned>                        m_columns_to_ext_vars_or_term_indices;
+    stacked_vector<ul_pair>                 m_vars_to_ul_pairs;
+    vector<lar_base_constraint*>            m_constraints;
+    stacked_value<unsigned>                 m_constraint_count;
     // the set of column indices j such that bounds have changed for j
-<<<<<<< HEAD
-    int_set m_columns_with_changed_bound;
-    int_set m_rows_with_changed_bounds;
-    int_set m_basic_columns_with_changed_cost;
-    stacked_value<int> m_infeasible_column_index; // such can be found at the initialization step
-    stacked_value<unsigned> m_term_count;
-    vector<lar_term*> m_terms;
-    const var_index m_terms_start_index;
-    indexed_vector<mpq> m_column_buffer;
-=======
     int_set                                 m_columns_with_changed_bound;
     int_set                                 m_rows_with_changed_bounds;
     int_set                                 m_basic_columns_with_changed_cost;
@@ -76,43 +67,33 @@
     vector<lar_term*>                       m_orig_terms;
     const var_index                         m_terms_start_index;
     indexed_vector<mpq>                     m_column_buffer;
->>>>>>> 070c699f
 public:
     lar_core_solver m_mpq_lar_core_solver;
-    unsigned constraint_count() const;
-    const lar_base_constraint& get_constraint(unsigned ci) const;
-    std::function<void (unsigned, const impq&)> m_tracker_of_x_change;
-    int_set m_inf_int_set; 
+    unsigned constraint_count() const {
+        return m_constraints.size();
+    }
+    const lar_base_constraint& get_constraint(unsigned ci) const {
+        return *(m_constraints[ci]);
+    }
+
     ////////////////// methods ////////////////////////////////
-<<<<<<< HEAD
-    static_matrix<mpq, numeric_pair<mpq>> & A_r();
-    static_matrix<mpq, numeric_pair<mpq>> const & A_r() const;
-    static_matrix<double, double> & A_d();
-    static_matrix<double, double > const & A_d() const;
-    
-=======
     static_matrix<mpq, numeric_pair<mpq>> & A_r() { return m_mpq_lar_core_solver.m_r_A;}
     static_matrix<mpq, numeric_pair<mpq>> const & A_r() const { return m_mpq_lar_core_solver.m_r_A;}
     static_matrix<double, double> & A_d() { return m_mpq_lar_core_solver.m_d_A;}
     static_matrix<double, double > const & A_d() const { return m_mpq_lar_core_solver.m_d_A;}
 
->>>>>>> 070c699f
     static bool valid_index(unsigned j){ return static_cast<int>(j) >= 0;}
 
-    bool column_is_int(unsigned j) const;
-    bool column_is_fixed(unsigned j) const;
+
 public:
-
-    // init region
-    bool strategy_is_undecided() const;
-
-    var_index add_var(unsigned ext_j, bool is_integer);
-
-    void register_new_ext_var_index(unsigned ext_v, bool is_int);
-
-<<<<<<< HEAD
-    bool term_is_int(const lar_term * t) const;
-=======
+    lp_settings & settings() { return m_settings;}
+
+    lp_settings const & settings() const { return m_settings;}
+
+    void clear() {SASSERT(false); // not implemented
+    }
+
+
     lar_solver() : m_status(OPTIMAL),
                    m_infeasible_column_index(-1),
                    m_terms_start_index(1000000),
@@ -122,110 +103,37 @@
     void set_propagate_bounds_on_pivoted_rows_mode(bool v) {
         m_mpq_lar_core_solver.m_r_solver.m_pivoted_rows = v? (& m_rows_with_changed_bounds) : nullptr;
     }
->>>>>>> 070c699f
-
-    bool var_is_int(var_index v) const;
-
-<<<<<<< HEAD
-    bool ext_var_is_int(var_index ext_var) const;
-    
-    void add_non_basic_var_to_core_fields(unsigned ext_j, bool is_int);
-=======
+
+    virtual ~lar_solver(){
+        for (auto c : m_constraints)
+            delete c;
+        for (auto t : m_terms)
+            delete t;
+        for (auto t : m_orig_terms)
+            delete t;
+    }
+
 #include "util/lp/init_lar_solver.h"
 
     numeric_pair<mpq> const& get_value(var_index vi) const { return m_mpq_lar_core_solver.m_r_x[vi]; }
->>>>>>> 070c699f
-
-    void add_new_var_to_core_fields_for_doubles(bool register_in_basis);
-
-    void add_new_var_to_core_fields_for_mpq(bool register_in_basis);
-
-
-    var_index add_term_undecided(const vector<std::pair<mpq, var_index>> & coeffs,
-                                 const mpq &m_v);
-
-    // terms
-    var_index add_term(const vector<std::pair<mpq, var_index>> & coeffs,
-                       const mpq &m_v);
-
-    void add_row_for_term(const lar_term * term, unsigned term_ext_index);
-
-    void add_row_from_term_no_constraint(const lar_term * term, unsigned term_ext_index);
-
-<<<<<<< HEAD
-    void add_basic_var_to_core_fields();
-
-    constraint_index add_var_bound(var_index j, lconstraint_kind kind, const mpq & right_side) ;
-
-    void update_column_type_and_bound(var_index j, lconstraint_kind kind, const mpq & right_side, constraint_index constr_index);
-
-    void add_var_bound_on_constraint_for_term(var_index j, lconstraint_kind kind, const mpq & right_side, constraint_index ci);
-
-
-    void add_constraint_from_term_and_create_new_column_row(unsigned term_j, const lar_term* term,
-                                                            lconstraint_kind kind, const mpq & right_side);
-
-    void decide_on_strategy_and_adjust_initial_state();
-
-    void adjust_initial_state();
-
-    void adjust_initial_state_for_lu();
-
-    void adjust_initial_state_for_tableau_rows();
-
-    // this fills the last row of A_d and sets the basis column: -1 in the last column of the row
-    void fill_last_row_of_A_d(static_matrix<double, double> & A, const lar_term* ls);
-
-    void update_free_column_type_and_bound(var_index j, lconstraint_kind kind, const mpq & right_side, constraint_index constr_ind);
-
-    void update_upper_bound_column_type_and_bound(var_index j, lconstraint_kind kind, const mpq & right_side, constraint_index ci);
-    
-    void update_boxed_column_type_and_bound(var_index j, lconstraint_kind kind, const mpq & right_side, constraint_index ci);
-    void update_low_bound_column_type_and_bound(var_index j, lconstraint_kind kind, const mpq & right_side, constraint_index ci);
-
-    void update_fixed_column_type_and_bound(var_index j, lconstraint_kind kind, const mpq & right_side, constraint_index ci);
-    //end of init region
-    lp_settings & settings();
-
-    lp_settings const & settings() const;
-
-    void clear();
-
-    lar_solver();
-    void set_propagate_bounds_on_pivoted_rows_mode(bool v);
-
-    virtual ~lar_solver();
-
-    numeric_pair<mpq> const& get_value(var_index vi) const;
-
-    bool is_term(var_index j) const;
-
-    unsigned adjust_term_index(unsigned j) const;
-
-
-    bool use_lu() const;
-    
-    bool sizes_are_correct() const;
- 
-    void print_implied_bound(const implied_bound& be, std::ostream & out) const;
-    
-    bool implied_bound_is_correctly_explained(implied_bound const & be, const vector<std::pair<mpq, unsigned>> & explanation) const;
-    
-    void analyze_new_bounds_on_row(
-                                   unsigned row_index,
-                                   bound_propagator & bp);
-
-    void analyze_new_bounds_on_row_tableau(
-                                           unsigned row_index,
-                                           bound_propagator & bp
-=======
+
+    bool is_term(var_index j) const {
+        return j >= m_terms_start_index && j - m_terms_start_index < m_terms.size();
+    }
+
+    unsigned adjust_term_index(unsigned j) const {
+        SASSERT(is_term(j));
+        return j - m_terms_start_index;
+    }
+
+
     bool use_lu() const { return m_settings.simplex_strategy() == simplex_strategy_enum::lu; }
 
     bool sizes_are_correct() const {
-        lean_assert(strategy_is_undecided() || !m_mpq_lar_core_solver.need_to_presolve_with_double_solver() || A_r().column_count() == A_d().column_count());
-        lean_assert(A_r().column_count() == m_mpq_lar_core_solver.m_r_solver.m_column_types.size());
-        lean_assert(A_r().column_count() == m_mpq_lar_core_solver.m_r_solver.m_costs.size());
-        lean_assert(A_r().column_count() == m_mpq_lar_core_solver.m_r_x.size());
+        SASSERT(strategy_is_undecided() || !m_mpq_lar_core_solver.need_to_presolve_with_double_solver() || A_r().column_count() == A_d().column_count());
+        SASSERT(A_r().column_count() == m_mpq_lar_core_solver.m_r_solver.m_column_types.size());
+        SASSERT(A_r().column_count() == m_mpq_lar_core_solver.m_r_solver.m_costs.size());
+        SASSERT(A_r().column_count() == m_mpq_lar_core_solver.m_r_x.size());
         return true;
     }
 
@@ -267,7 +175,7 @@
             else if (kind == LE || kind == LT) n_of_L++;
             rs_of_evidence += coeff*constr.m_right_side;
         }
-        lean_assert(n_of_G == 0 || n_of_L == 0);
+        SASSERT(n_of_G == 0 || n_of_L == 0);
         lconstraint_kind kind = n_of_G ? GE : (n_of_L ? LE : EQ);
         if (strict)
             kind = static_cast<lconstraint_kind>((static_cast<int>(kind) / 2));
@@ -311,7 +219,7 @@
     void analyze_new_bounds_on_row(
                                    unsigned row_index,
                                    lp_bound_propagator & bp) {
-        lean_assert(!use_tableau());
+        SASSERT(!use_tableau());
         iterator_on_pivot_row<mpq> it(m_mpq_lar_core_solver.get_pivot_row(), m_mpq_lar_core_solver.m_r_basis[row_index]);
 
         bound_analyzer_on_row ra_pos(it,
@@ -330,39 +238,14 @@
         if (A_r().m_rows[row_index].size() > settings().max_row_length_for_bound_propagation)
             return;
         iterator_on_row<mpq> it(A_r().m_rows[row_index]);
-        lean_assert(use_tableau());
+        SASSERT(use_tableau());
         bound_analyzer_on_row::analyze_row(it,
                                            zero_of_type<numeric_pair<mpq>>(),
                                            row_index,
                                            bp
->>>>>>> 070c699f
                                            );
-
-<<<<<<< HEAD
-    
-    void substitute_basis_var_in_terms_for_row(unsigned i);
-    
-    void calculate_implied_bounds_for_row(unsigned i, bound_propagator & bp);
-
-  
-    linear_combination_iterator<mpq> * create_new_iter_from_term(unsigned term_index) const;
-
-    unsigned adjust_column_index_to_term_index(unsigned j) const;
-    
-    void propagate_bounds_on_a_term(const lar_term& t, bound_propagator & bp, unsigned term_offset);
-
-
-    void explain_implied_bound(implied_bound & ib, bound_propagator & bp);
-
-
-    bool term_is_used_as_row(unsigned term) const;
-    
-    void propagate_bounds_on_terms(bound_propagator & bp);
-
-
-    // goes over touched rows and tries to induce bounds
-    void propagate_bounds_for_touched_rows(bound_propagator & bp);
-=======
+    }
+
 
     void substitute_basis_var_in_terms_for_row(unsigned i) {
         // todo : create a map from term basic vars to the rows where they are used
@@ -403,7 +286,7 @@
       }
 
       void fill_bound_evidence_on_term(implied_bound & ie, implied_bound& be) {
-      lean_assert(false);
+      SASSERT(false);
       }
       void fill_implied_bound_on_row(implied_bound & ie, implied_bound& be) {
       iterator_on_row<mpq> it(A_r().m_rows[ie.m_row_or_term_index]);
@@ -417,7 +300,7 @@
 
       if (is_neg(a)) { // so the monoid has a positive coeff on the right side
       constraint_index witness = toggle ? ul.m_low_bound_witness : ul.m_upper_bound_witness;
-      lean_assert(is_valid(witness));
+      SASSERT(is_valid(witness));
       be.m_explanation.emplace_back(a, witness);
       }
       }
@@ -436,7 +319,7 @@
       }
 
       implied_bound fill_implied_bound_for_upper_bound(implied_bound& implied_evidence) {
-      lean_assert(false);
+      SASSERT(false);
 
       be.m_j = implied_evidence.m_j;
       be.m_bound = implied_evidence.m_bound.x;
@@ -444,7 +327,7 @@
       for (auto t : implied_evidence.m_vector_of_bound_signatures) {
       const ul_pair & ul = m_vars_to_ul_pairs[t.m_column_index];
       constraint_index witness = t.m_low_bound ? ul.m_low_bound_witness : ul.m_upper_bound_witness;
-      lean_assert(is_valid(witness));
+      SASSERT(is_valid(witness));
       be.m_explanation.emplace_back(t.m_coeff, witness);
       }
 
@@ -470,7 +353,7 @@
     //    implied_bound * get_existing_
 
     linear_combination_iterator<mpq> * create_new_iter_from_term(unsigned term_index) const {
-        lean_assert(false); // not implemented
+        SASSERT(false); // not implemented
         return nullptr;
         //        new linear_combination_iterator_on_vector<mpq>(m_terms[adjust_term_index(term_index)]->coeffs_as_vector());
     }
@@ -481,7 +364,7 @@
     }
 
     void propagate_bounds_on_a_term(const lar_term& t, lp_bound_propagator & bp, unsigned term_offset) {
-        lean_assert(false); // not implemented
+        SASSERT(false); // not implemented
     }
 
 
@@ -504,16 +387,16 @@
             int sign = j_sign * a_sign;
             const ul_pair & ul =  m_vars_to_ul_pairs[j];
             auto witness = sign > 0? ul.upper_bound_witness(): ul.low_bound_witness();
-            lean_assert(is_valid(witness));
+            SASSERT(is_valid(witness));
             bp.consume(a, witness);
         }
-        // lean_assert(implied_bound_is_correctly_explained(ib, explanation));
+        // SASSERT(implied_bound_is_correctly_explained(ib, explanation));
     }
 
 
     bool term_is_used_as_row(unsigned term) const {
-		lean_assert(is_term(term));
-		return contains(m_ext_vars_to_columns, term);
+        SASSERT(is_term(term));
+        return contains(m_ext_vars_to_columns, term);
     }
 
     void propagate_bounds_on_terms(lp_bound_propagator & bp) {
@@ -531,17 +414,24 @@
         if (!use_tableau())
             return;  // ! todo : enable bound propagaion here. The current bug is that after the pop
         // the changed terms become incorrect!
->>>>>>> 070c699f
-
-    lp_status get_status() const;
-
-    void set_status(lp_status s);
-
-<<<<<<< HEAD
-    lp_status find_feasible_solution();   
-    
-    lp_status solve();
-=======
+
+        for (unsigned i : m_rows_with_changed_bounds.m_index) {
+            calculate_implied_bounds_for_row(i, bp);
+        }
+        m_rows_with_changed_bounds.clear();
+        if (!use_tableau()) {
+            propagate_bounds_on_terms(bp);
+        }
+    }
+
+    lp_status get_status() const { return m_status;}
+
+    void set_status(lp_status s) {m_status = s;}
+
+    lp_status find_feasible_solution() {
+        if (strategy_is_undecided())
+            decide_on_strategy_and_adjust_initial_state();
+
         m_mpq_lar_core_solver.m_r_solver.m_look_for_feasible_solution_only = true;
         return solve();
     }
@@ -559,79 +449,78 @@
         m_columns_with_changed_bound.clear();
         return m_status;
     }
->>>>>>> 070c699f
-
-    void fill_explanation_from_infeasible_column(explanation_t & evidence) const;
-
-<<<<<<< HEAD
-    
-    unsigned get_total_iterations() const;
-=======
+
+    void fill_explanation_from_infeasible_column(vector<std::pair<mpq, constraint_index>> & evidence) const{
+
+        // this is the case when the lower bound is in conflict with the upper one
+        const ul_pair & ul =  m_vars_to_ul_pairs[m_infeasible_column_index];
+        evidence.push_back(std::make_pair(numeric_traits<mpq>::one(), ul.upper_bound_witness()));
+        evidence.push_back(std::make_pair(-numeric_traits<mpq>::one(), ul.low_bound_witness()));
+    }
+
 
     unsigned get_total_iterations() const { return m_mpq_lar_core_solver.m_r_solver.total_iterations(); }
->>>>>>> 070c699f
     // see http://research.microsoft.com/projects/z3/smt07.pdf
     // This method searches for a feasible solution with as many different values of variables, reverenced in vars, as it can find
     // Attention, after a call to this method the non-basic variables don't necesserarly stick to their bounds anymore
-    vector<unsigned> get_list_of_all_var_indices() const;
-    void push();
-
-    static void clean_popped_elements(unsigned n, int_set& set);
-
-    static void shrink_inf_set_after_pop(unsigned n, int_set & set);
-
-<<<<<<< HEAD
-    
-    void pop(unsigned k);
-    
-    vector<constraint_index> get_all_constraint_indices() const;
-
-    bool maximize_term_on_tableau(const vector<std::pair<mpq, var_index>> & term,
-                                  impq &term_max);
-
-    bool costs_are_zeros_for_r_solver() const;
-    bool reduced_costs_are_zeroes_for_r_solver() const;
-    
-    void set_costs_to_zero(const vector<std::pair<mpq, var_index>> & term);
-
-    void prepare_costs_for_r_solver(const vector<std::pair<mpq, var_index>> & term);
-    
-    bool maximize_term_on_corrected_r_solver(const vector<std::pair<mpq, var_index>> & term,
-                                             impq &term_max);    
-    // starting from a given feasible state look for the maximum of the term
-    // return true if found and false if unbounded
-    bool maximize_term(const vector<std::pair<mpq, var_index>> & term,
-                       impq &term_max);
-    
-
-    
-    const lar_term &  get_term(unsigned j) const;
-=======
+    vector<unsigned> get_list_of_all_var_indices() const {
+        vector<unsigned> ret;
+        for (unsigned j = 0; j < m_mpq_lar_core_solver.m_r_heading.size(); j++)
+            ret.push_back(j);
+        return ret;
+    }
+    void push() {
+        m_simplex_strategy = m_settings.simplex_strategy();
+        m_simplex_strategy.push();
+        m_status.push();
+        m_vars_to_ul_pairs.push();
+        m_infeasible_column_index.push();
+        m_mpq_lar_core_solver.push();
+        m_term_count = m_terms.size();
+        m_term_count.push();
+        m_constraint_count = m_constraints.size();
+        m_constraint_count.push();
+    }
+
+    static void clean_large_elements_after_pop(unsigned n, int_set& set) {
+        vector<int> to_remove;
+        for (unsigned j: set.m_index)
+            if (j >= n)
+                to_remove.push_back(j);
+        for (unsigned j : to_remove)
+            set.erase(j);
+    }
+
+    static void shrink_inf_set_after_pop(unsigned n, int_set & set) {
+        clean_large_elements_after_pop(n, set);
+        set.resize(n);
+    }
+
 
     void pop(unsigned k) {
         int n_was = static_cast<int>(m_ext_vars_to_columns.size());
-		m_status.pop(k);
-		m_infeasible_column_index.pop(k);
+        m_status.pop(k);
+        m_infeasible_column_index.pop(k);
         unsigned n = m_vars_to_ul_pairs.peek_size(k);
-		for (unsigned j = n_was; j-- > n;)
-			m_ext_vars_to_columns.erase(m_columns_to_ext_vars_or_term_indices[j]);
-		m_columns_to_ext_vars_or_term_indices.resize(n);
-		if (m_settings.use_tableau()) {
+        for (unsigned j = n_was; j-- > n;)
+            m_ext_vars_to_columns.erase(m_columns_to_ext_vars_or_term_indices[j]);
+        m_columns_to_ext_vars_or_term_indices.resize(n);
+        if (m_settings.use_tableau()) {
             pop_tableau();
         }
-		m_vars_to_ul_pairs.pop(k);
+        m_vars_to_ul_pairs.pop(k);
 
         m_mpq_lar_core_solver.pop(k);
         clean_large_elements_after_pop(n, m_columns_with_changed_bound);
         unsigned m = A_r().row_count();
         clean_large_elements_after_pop(m, m_rows_with_changed_bounds);
         clean_inf_set_of_r_solver_after_pop();
-        lean_assert(m_settings.simplex_strategy() == simplex_strategy_enum::undecided ||
-			(!use_tableau()) || m_mpq_lar_core_solver.m_r_solver.reduced_costs_are_correct_tableau());
-
-
-        lean_assert(ax_is_correct());
-        lean_assert(m_mpq_lar_core_solver.m_r_solver.inf_set_is_correct());
+        SASSERT(m_settings.simplex_strategy() == simplex_strategy_enum::undecided ||
+            (!use_tableau()) || m_mpq_lar_core_solver.m_r_solver.reduced_costs_are_correct_tableau());
+
+
+        SASSERT(ax_is_correct());
+        SASSERT(m_mpq_lar_core_solver.m_r_solver.inf_set_is_correct());
         m_constraint_count.pop(k);
         for (unsigned i = m_constraint_count; i < m_constraints.size(); i++)
             delete m_constraints[i];
@@ -644,10 +533,10 @@
         }
         m_terms.resize(m_term_count);
         m_orig_terms.resize(m_term_count);
-		m_simplex_strategy.pop(k);
-		m_settings.simplex_strategy() = m_simplex_strategy;
-		lean_assert(sizes_are_correct());
-        lean_assert((!m_settings.use_tableau()) || m_mpq_lar_core_solver.m_r_solver.reduced_costs_are_correct_tableau());
+        m_simplex_strategy.pop(k);
+        m_settings.simplex_strategy() = m_simplex_strategy;
+        SASSERT(sizes_are_correct());
+        SASSERT((!m_settings.use_tableau()) || m_mpq_lar_core_solver.m_r_solver.reduced_costs_are_correct_tableau());
     }
 
     vector<constraint_index> get_all_constraint_indices() const {
@@ -676,13 +565,13 @@
 
     bool costs_are_zeros_for_r_solver() const {
         for (unsigned j = 0; j < m_mpq_lar_core_solver.m_r_solver.m_costs.size(); j++) {
-            lean_assert(is_zero(m_mpq_lar_core_solver.m_r_solver.m_costs[j]));
+            SASSERT(is_zero(m_mpq_lar_core_solver.m_r_solver.m_costs[j]));
         }
         return true;
     }
     bool reduced_costs_are_zeroes_for_r_solver() const {
         for (unsigned j = 0; j < m_mpq_lar_core_solver.m_r_solver.m_d.size(); j++) {
-            lean_assert(is_zero(m_mpq_lar_core_solver.m_r_solver.m_d[j]));
+            SASSERT(is_zero(m_mpq_lar_core_solver.m_r_solver.m_d[j]));
         }
         return true;
     }
@@ -690,7 +579,7 @@
     void set_costs_to_zero(const vector<std::pair<mpq, var_index>> & term) {
         auto & rslv = m_mpq_lar_core_solver.m_r_solver;
         auto & jset = m_mpq_lar_core_solver.m_r_solver.m_inf_set; // hijack this set that should be empty right now
-        lean_assert(jset.m_index.size()==0);
+        SASSERT(jset.m_index.size()==0);
 
         for (auto & p : term) {
             unsigned j = p.second;
@@ -709,16 +598,16 @@
 
         jset.clear();
 
-        lean_assert(reduced_costs_are_zeroes_for_r_solver());
-        lean_assert(costs_are_zeros_for_r_solver());
+        SASSERT(reduced_costs_are_zeroes_for_r_solver());
+        SASSERT(costs_are_zeros_for_r_solver());
     }
 
     void prepare_costs_for_r_solver(const vector<std::pair<mpq, var_index>> & term) {
 
         auto & rslv = m_mpq_lar_core_solver.m_r_solver;
         rslv.m_using_infeas_costs = false;
-        lean_assert(costs_are_zeros_for_r_solver());
-        lean_assert(reduced_costs_are_zeroes_for_r_solver());
+        SASSERT(costs_are_zeros_for_r_solver());
+        SASSERT(reduced_costs_are_zeroes_for_r_solver());
         rslv.m_costs.resize(A_r().column_count(), zero_of_type<mpq>());
         for (auto & p : term) {
             unsigned j = p.second;
@@ -728,7 +617,7 @@
             else
                 rslv.update_reduced_cost_for_basic_column_cost_change(- p.first, j);
         }
-        lean_assert(rslv.reduced_costs_are_correct_tableau());
+        SASSERT(rslv.reduced_costs_are_correct_tableau());
     }
 
     bool maximize_term_on_corrected_r_solver(const vector<std::pair<mpq, var_index>> & term,
@@ -755,10 +644,10 @@
             }
 
         case simplex_strategy_enum::lu:
-            lean_assert(false); // not implemented
+            SASSERT(false); // not implemented
             return false;
         default:
-            lean_unreachable(); // wrong mode
+            SASSERT(false); // wrong mode
         }
         return false;
     }
@@ -766,7 +655,7 @@
     // return true if found and false if unbounded
     bool maximize_term(const vector<std::pair<mpq, var_index>> & term,
                        impq &term_max) {
-        lean_assert(m_mpq_lar_core_solver.m_r_solver.current_x_is_feasible());
+        SASSERT(m_mpq_lar_core_solver.m_r_solver.current_x_is_feasible());
         m_mpq_lar_core_solver.m_r_solver.m_look_for_feasible_solution_only = false;
         return maximize_term_on_corrected_r_solver(term, term_max);
     }
@@ -774,38 +663,55 @@
 
 
     const lar_term &  get_term(unsigned j) const {
-        lean_assert(j >= m_terms_start_index);
+        SASSERT(j >= m_terms_start_index);
         return *m_terms[j - m_terms_start_index];
     }
->>>>>>> 070c699f
-
-    void pop_core_solver_params();
-
-    void pop_core_solver_params(unsigned k);
-
-
-    void set_upper_bound_witness(var_index j, constraint_index ci);
-
-    void set_low_bound_witness(var_index j, constraint_index ci);
-
-
-    void substitute_terms_in_linear_expression( const vector<std::pair<mpq, var_index>>& left_side_with_terms,
-                          vector<std::pair<mpq, var_index>> &left_side, mpq & free_coeff) const;
-
-
-<<<<<<< HEAD
-    void detect_rows_of_bound_change_column_for_nbasic_column(unsigned j);
-
-
-    
-    void detect_rows_of_bound_change_column_for_nbasic_column_tableau(unsigned j);
-=======
+
+    void pop_core_solver_params() {
+        pop_core_solver_params(1);
+    }
+
+    void pop_core_solver_params(unsigned k) {
+        A_r().pop(k);
+        A_d().pop(k);
+    }
+
+
+    void set_upper_bound_witness(var_index j, constraint_index ci) {
+        ul_pair ul = m_vars_to_ul_pairs[j];
+        ul.upper_bound_witness() = ci;
+        m_vars_to_ul_pairs[j] = ul;
+    }
+
+    void set_low_bound_witness(var_index j, constraint_index ci) {
+        ul_pair ul = m_vars_to_ul_pairs[j];
+        ul.low_bound_witness() = ci;
+        m_vars_to_ul_pairs[j] = ul;
+    }
+
+
+    void substitute_terms(const mpq & mult,
+                          const vector<std::pair<mpq, var_index>>& left_side_with_terms,
+                          vector<std::pair<mpq, var_index>> &left_side, mpq & right_side) const {
+        for (auto & t : left_side_with_terms) {
+            if (t.second < m_terms_start_index) {
+                SASSERT(t.second < A_r().column_count());
+                left_side.push_back(std::pair<mpq, var_index>(mult * t.first, t.second));
+            } else {
+                const lar_term & term = * m_terms[adjust_term_index(t.second)];
+                substitute_terms(mult * t.first, left_side_with_terms, left_side, right_side);
+                right_side -= mult * term.m_v;
+            }
+        }
+    }
+
+
     void detect_rows_of_bound_change_column_for_nbasic_column(unsigned j) {
         if (A_r().row_count() != m_column_buffer.data_size())
             m_column_buffer.resize(A_r().row_count());
         else
             m_column_buffer.clear();
-        lean_assert(m_column_buffer.size() == 0 && m_column_buffer.is_OK());
+        SASSERT(m_column_buffer.size() == 0 && m_column_buffer.is_OK());
 
         m_mpq_lar_core_solver.m_r_solver.solve_Bd(j, m_column_buffer);
         for (unsigned i : m_column_buffer.m_index)
@@ -818,15 +724,9 @@
         for (auto & rc : m_mpq_lar_core_solver.m_r_A.m_columns[j])
             m_rows_with_changed_bounds.insert(rc.m_i);
     }
->>>>>>> 070c699f
-
-    bool use_tableau() const;
-
-<<<<<<< HEAD
-    bool use_tableau_costs() const;
-    
-    void detect_rows_of_column_with_bound_change(unsigned j);
-=======
+
+    bool use_tableau() const { return m_settings.use_tableau(); }
+
     bool use_tableau_costs() const {
         return m_settings.simplex_strategy() == simplex_strategy_enum::tableau_costs;
     }
@@ -843,15 +743,11 @@
         else
             detect_rows_of_bound_change_column_for_nbasic_column(j);
     }
->>>>>>> 070c699f
-
-    void adjust_x_of_column(unsigned j);
-
-<<<<<<< HEAD
-    bool row_is_correct(unsigned i) const;
-    
-    bool ax_is_correct() const;
-=======
+
+    void adjust_x_of_column(unsigned j) {
+        SASSERT(false);
+    }
+
     bool row_is_correct(unsigned i) const {
         numeric_pair<mpq> r = zero_of_type<numeric_pair<mpq>>();
         for (const auto & c : A_r().m_rows[i])
@@ -866,15 +762,11 @@
         }
         return true;
     }
->>>>>>> 070c699f
-
-    bool tableau_with_costs() const;
-
-<<<<<<< HEAD
-    bool costs_are_used() const;
-    
-    void change_basic_x_by_delta_on_column(unsigned j, const numeric_pair<mpq> & delta);
-=======
+
+    bool tableau_with_costs() const {
+        return m_settings.simplex_strategy() == simplex_strategy_enum::tableau_costs;
+    }
+
     bool costs_are_used() const {
         return m_settings.simplex_strategy() != simplex_strategy_enum::tableau_rows;
     }
@@ -900,16 +792,24 @@
             }
         }
     }
->>>>>>> 070c699f
-
-    void update_x_and_inf_costs_for_column_with_changed_bounds(unsigned j);
-
-<<<<<<< HEAD
-    
-    void detect_rows_with_changed_bounds_for_column(unsigned j);
-    
-    void detect_rows_with_changed_bounds();
-=======
+
+    void update_x_and_inf_costs_for_column_with_changed_bounds(unsigned j) {
+        if (m_mpq_lar_core_solver.m_r_heading[j] >= 0) {
+            if (costs_are_used()) {
+                bool was_infeas = m_mpq_lar_core_solver.m_r_solver.m_inf_set.contains(j);
+                m_mpq_lar_core_solver.m_r_solver.update_column_in_inf_set(j);
+                if (was_infeas != m_mpq_lar_core_solver.m_r_solver.m_inf_set.contains(j))
+                    m_basic_columns_with_changed_cost.insert(j);
+            } else {
+                m_mpq_lar_core_solver.m_r_solver.update_column_in_inf_set(j);
+            }
+        } else {
+            numeric_pair<mpq> delta;
+            if (m_mpq_lar_core_solver.m_r_solver.make_column_feasible(j, delta))
+                change_basic_x_by_delta_on_column(j, delta);
+        }
+    }
+
 
     void detect_rows_with_changed_bounds_for_column(unsigned j) {
         if (m_mpq_lar_core_solver.m_r_heading[j] >= 0) {
@@ -932,28 +832,19 @@
         for (auto j : m_columns_with_changed_bound.m_index)
             update_x_and_inf_costs_for_column_with_changed_bounds(j);
     }
->>>>>>> 070c699f
-
-    void update_x_and_inf_costs_for_columns_with_changed_bounds();
-
-    void update_x_and_inf_costs_for_columns_with_changed_bounds_tableau();
-
-<<<<<<< HEAD
-    
-    void solve_with_core_solver();
-
-    
-    numeric_pair<mpq> get_basic_var_value_from_row_directly(unsigned i);
-    
-    
-    
-    numeric_pair<mpq> get_basic_var_value_from_row(unsigned i);
-
-    template <typename K, typename L>
-    void add_last_rows_to_lu(lp_primal_core_solver<K,L> & s);
-    
-    bool x_is_correct() const;
-=======
+
+    void update_x_and_inf_costs_for_columns_with_changed_bounds_tableau() {
+        SASSERT(ax_is_correct());
+        for (auto j : m_columns_with_changed_bound.m_index)
+            update_x_and_inf_costs_for_column_with_changed_bounds(j);
+
+        if (tableau_with_costs()) {
+            for (unsigned j : m_basic_columns_with_changed_cost.m_index)
+                m_mpq_lar_core_solver.m_r_solver.update_inf_cost_for_column_tableau(j);
+            SASSERT(m_mpq_lar_core_solver.m_r_solver.reduced_costs_are_correct_tableau());
+        }
+    }
+
 
     void solve_with_core_solver() {
         if (!use_tableau())
@@ -972,7 +863,7 @@
             update_x_and_inf_costs_for_columns_with_changed_bounds();
         m_mpq_lar_core_solver.solve();
         set_status(m_mpq_lar_core_solver.m_r_solver.get_status());
-        lean_assert(m_status != OPTIMAL || all_constraints_hold());
+        SASSERT(m_status != OPTIMAL || all_constraints_hold());
     }
 
 
@@ -999,7 +890,7 @@
         numeric_pair<mpq> r = zero_of_type<numeric_pair<mpq>>();
         m_mpq_lar_core_solver.calculate_pivot_row(i);
         for (unsigned j : m_mpq_lar_core_solver.m_r_solver.m_pivot_row.m_index) {
-            lean_assert(m_mpq_lar_core_solver.m_r_solver.m_basis_heading[j] < 0);
+            SASSERT(m_mpq_lar_core_solver.m_r_solver.m_basis_heading[j] < 0);
             r -= m_mpq_lar_core_solver.m_r_solver.m_pivot_row.m_data[j] * m_mpq_lar_core_solver.m_r_x[j];
         }
         return r;
@@ -1047,64 +938,117 @@
         return true;;
 
     }
->>>>>>> 070c699f
-
-    bool var_is_registered(var_index vj) const;
-
-    unsigned constraint_stack_size() const;
-
-<<<<<<< HEAD
-    void fill_last_row_of_A_r(static_matrix<mpq, numeric_pair<mpq>> & A, const lar_term * ls);
-=======
+
+    bool var_is_registered(var_index vj) const {
+        if (vj >= m_terms_start_index) {
+            if (vj - m_terms_start_index >= m_terms.size())
+                return false;
+        } else if ( vj >= A_r().column_count()) {
+            return false;
+        }
+        return true;
+    }
+
+    unsigned constraint_stack_size() const {
+        return m_constraint_count.stack_size();
+    }
+
     void fill_last_row_of_A_r(static_matrix<mpq, numeric_pair<mpq>> & A, const lar_term * ls) {
-        lean_assert(A.row_count() > 0);
-        lean_assert(A.column_count() > 0);
+        SASSERT(A.row_count() > 0);
+        SASSERT(A.column_count() > 0);
         unsigned last_row = A.row_count() - 1;
-        lean_assert(A.m_rows[last_row].size() == 0);
+        SASSERT(A.m_rows[last_row].size() == 0);
         for (auto & t : ls->m_coeffs) {
-            lean_assert(!is_zero(t.second));
+            SASSERT(!is_zero(t.second));
             var_index j = t.first;
             A.set(last_row, j, - t.second);
         }
         unsigned basis_j = A.column_count() - 1;
         A.set(last_row, basis_j, mpq(1));
     }
->>>>>>> 070c699f
 
     template <typename U, typename V>
-    void create_matrix_A(static_matrix<U, V> & matr);
+    void create_matrix_A(static_matrix<U, V> & matr) {
+        SASSERT(false); // not implemented
+        /*
+          unsigned m = number_or_nontrivial_left_sides();
+          unsigned n = m_vec_of_canonic_left_sides.size();
+          if (matr.row_count() == m && matr.column_count() == n)
+          return;
+          matr.init_empty_matrix(m, n);
+          copy_from_mpq_matrix(matr);
+        */
+    }
 
     template <typename U, typename V>
-    void copy_from_mpq_matrix(static_matrix<U, V> & matr);
-
-    column_type get_column_type(const column_info<mpq> & ci);
-
-    bool try_to_set_fixed(column_info<mpq> & ci);
-
-    std::string get_column_name(unsigned j) const;
-
-<<<<<<< HEAD
-    bool all_constrained_variables_are_registered(const vector<std::pair<mpq, var_index>>& left_side);
-=======
+    void copy_from_mpq_matrix(static_matrix<U, V> & matr) {
+        matr.m_rows.resize(A_r().row_count());
+        matr.m_columns.resize(A_r().column_count());
+        for (unsigned i = 0; i < matr.row_count(); i++) {
+            for (auto & it : A_r().m_rows[i]) {
+                matr.set(i, it.m_j,  convert_struct<U, mpq>::convert(it.get_val()));
+            }
+        }
+    }
+
+
+    bool try_to_set_fixed(column_info<mpq> & ci) {
+        if (ci.upper_bound_is_set() && ci.low_bound_is_set() && ci.get_upper_bound() == ci.get_low_bound() && !ci.is_fixed()) {
+            ci.set_fixed_value(ci.get_upper_bound());
+            return true;
+        }
+        return false;
+    }
+
+    column_type get_column_type(const column_info<mpq> & ci) {
+        auto ret = ci.get_column_type_no_flipping();
+        if (ret == column_type::boxed) { // changing boxed to fixed because of the no span
+            if (ci.get_low_bound() == ci.get_upper_bound())
+                ret = column_type::fixed;
+        }
+        return ret;
+    }
+
     std::string get_column_name(unsigned j) const {
         if (j >= m_terms_start_index)
             return std::string("_t") + T_to_string(j);
         if (j >= m_columns_to_ext_vars_or_term_indices.size())
             return std::string("_s") + T_to_string(j);
->>>>>>> 070c699f
-
-    constraint_index add_constraint(const vector<std::pair<mpq, var_index>>& left_side_with_terms, lconstraint_kind kind_par, const mpq& right_side_parm);
-    bool all_constraints_hold() const;
-    bool constraint_holds(const lar_base_constraint & constr, std::unordered_map<var_index, mpq> & var_map) const;
-    bool the_relations_are_of_same_type(const vector<std::pair<mpq, unsigned>> & evidence, lconstraint_kind & the_kind_of_sum) const;
-
-    static void register_in_map(std::unordered_map<var_index, mpq> & coeffs, const lar_base_constraint & cn, const mpq & a);
-    static void register_monoid_in_map(std::unordered_map<var_index, mpq> & coeffs, const mpq & a, unsigned j);
-
-
-<<<<<<< HEAD
-    bool the_left_sides_sum_to_zero(const vector<std::pair<mpq, unsigned>> & evidence) const;
-=======
+
+        return std::string("v") + T_to_string(m_columns_to_ext_vars_or_term_indices[j]);
+    }
+
+    bool all_constrained_variables_are_registered(const vector<std::pair<mpq, var_index>>& left_side) {
+        for (auto it : left_side) {
+            if (! var_is_registered(it.second))
+                return false;
+        }
+        return true;
+    }
+
+    constraint_index add_constraint(const vector<std::pair<mpq, var_index>>& left_side_with_terms, lconstraint_kind kind_par, const mpq& right_side_parm) {
+        /*
+          mpq rs = right_side_parm;
+          vector<std::pair<mpq, var_index>> left_side;
+          substitute_terms(one_of_type<mpq>(), left_side_with_terms, left_side, rs);
+          SASSERT(left_side.size() > 0);
+          SASSERT(all_constrained_variables_are_registered(left_side));
+          lar_constraint original_constr(left_side, kind_par, rs);
+          unsigned j; // j is the index of the basic variables corresponding to the left side
+          canonic_left_side ls = create_or_fetch_canonic_left_side(left_side, j);
+          mpq ratio = find_ratio_of_original_constraint_to_normalized(ls, original_constr);
+          auto kind = ratio.is_neg() ? flip_kind(kind_par) : kind_par;
+          rs/= ratio;
+          lar_normalized_constraint normalized_constraint(ls, ratio, kind, rs, original_constr);
+          m_constraints.push_back(normalized_constraint);
+          constraint_index constr_ind = m_constraints.size() - 1;
+          update_column_type_and_bound(j, kind, rs, constr_ind);
+          return constr_ind;
+        */
+        SASSERT(false); // not implemented
+        return 0;
+    }
+
     bool all_constraints_hold() const {
         if (m_settings.get_cancel_flag())
             return true;
@@ -1129,7 +1073,7 @@
         case GT: return left_side_val > constr.m_right_side;
         case EQ: return left_side_val == constr.m_right_side;
         default:
-            lean_unreachable();
+            SASSERT(false);
         }
         return false; // it is unreachable
     }
@@ -1160,21 +1104,102 @@
 
         return n_of_G == 0 || n_of_L == 0;
     }
->>>>>>> 070c699f
-
-    bool the_right_sides_do_not_sum_to_zero(const vector<std::pair<mpq, unsigned>> & evidence);
-
-    bool explanation_is_correct(const vector<std::pair<mpq, unsigned>>& explanation) const;
-
-    bool inf_explanation_is_correct() const;
-
-    mpq sum_of_right_sides_of_explanation(const vector<std::pair<mpq, unsigned>> & explanation) const;
-
-<<<<<<< HEAD
-    bool has_lower_bound(var_index var, constraint_index& ci, mpq& value, bool& is_strict);
-    
-    bool has_upper_bound(var_index var, constraint_index& ci, mpq& value, bool& is_strict);
-=======
+
+    static void register_in_map(std::unordered_map<var_index, mpq> & coeffs, const lar_base_constraint & cn, const mpq & a) {
+        for (auto & it : cn.get_left_side_coefficients()) {
+            unsigned j = it.second;
+            auto p = coeffs.find(j);
+            if (p == coeffs.end())
+                coeffs[j] = it.first * a;
+            else {
+                p->second += it.first * a;
+                if (p->second.is_zero())
+                    coeffs.erase(p);
+            }
+        }
+    }
+    bool the_left_sides_sum_to_zero(const vector<std::pair<mpq, unsigned>> & evidence) const {
+        std::unordered_map<var_index, mpq> coeff_map;
+        for (auto & it : evidence) {
+            mpq coeff = it.first;
+            constraint_index con_ind = it.second;
+            SASSERT(con_ind < m_constraints.size());
+            register_in_map(coeff_map, *m_constraints[con_ind], coeff);
+        }
+
+        if (!coeff_map.empty()) {
+            std::cout << "left side = ";
+            vector<std::pair<mpq, var_index>> t;
+            for (auto & it : coeff_map) {
+                t.push_back(std::make_pair(it.second, it.first));
+            }
+            print_linear_combination_of_column_indices(t, std::cout);
+            std::cout << std::endl;
+            return false;
+        }
+
+        return true;
+    }
+
+    bool the_right_sides_do_not_sum_to_zero(const vector<std::pair<mpq, unsigned>> & evidence) {
+        mpq ret = numeric_traits<mpq>::zero();
+        for (auto & it : evidence) {
+            mpq coeff = it.first;
+            constraint_index con_ind = it.second;
+            SASSERT(con_ind < m_constraints.size());
+            const lar_constraint & constr = *m_constraints[con_ind];
+            ret += constr.m_right_side * coeff;
+        }
+        return !numeric_traits<mpq>::is_zero(ret);
+    }
+
+    bool explanation_is_correct(const vector<std::pair<mpq, unsigned>>& explanation) const {
+#ifdef Z3DEBUG
+        lconstraint_kind kind;
+        SASSERT(the_relations_are_of_same_type(explanation, kind));
+        SASSERT(the_left_sides_sum_to_zero(explanation));
+        mpq rs = sum_of_right_sides_of_explanation(explanation);
+        switch (kind) {
+        case LE: SASSERT(rs < zero_of_type<mpq>());
+            break;
+        case LT: SASSERT(rs <= zero_of_type<mpq>());
+            break;
+        case GE: SASSERT(rs > zero_of_type<mpq>());
+            break;
+        case GT: SASSERT(rs >= zero_of_type<mpq>());
+            break;
+        case EQ: SASSERT(rs != zero_of_type<mpq>());
+            break;
+        default:
+            SASSERT(false);
+            return false;
+        }
+#endif
+        return true;
+    }
+
+    bool inf_explanation_is_correct() const {
+#ifdef Z3DEBUG
+        vector<std::pair<mpq, unsigned>> explanation;
+        get_infeasibility_explanation(explanation);
+        return explanation_is_correct(explanation);
+#endif
+        return true;
+    }
+
+    mpq sum_of_right_sides_of_explanation(const vector<std::pair<mpq, unsigned>> & explanation) const {
+        mpq ret = numeric_traits<mpq>::zero();
+        for (auto & it : explanation) {
+            mpq coeff = it.first;
+            constraint_index con_ind = it.second;
+            SASSERT(con_ind < m_constraints.size());
+            ret += (m_constraints[con_ind]->m_right_side - m_constraints[con_ind]->get_free_coeff_of_left_side()) * coeff;
+        }
+        return ret;
+    }
+
+    bool has_lower_bound(var_index var, constraint_index& ci, mpq& value, bool& is_strict) {
+
         if (var >= m_vars_to_ul_pairs.size()) {
             // TBD: bounds on terms could also be used, caller may have to track these.
             return false;
@@ -1210,41 +1235,47 @@
             return false;
         }
     }
->>>>>>> 070c699f
-
-
-    void get_infeasibility_explanation(vector<std::pair<mpq, constraint_index>> & explanation) const;
+
+
+    void get_infeasibility_explanation(vector<std::pair<mpq, constraint_index>> & explanation) const {
+        explanation.clear();
+        if (m_infeasible_column_index != -1) {
+            fill_explanation_from_infeasible_column(explanation);
+            return;
+        }
+        if (m_mpq_lar_core_solver.get_infeasible_sum_sign() == 0) {
+            return;
+        }
+        // the infeasibility sign
+        int inf_sign;
+        auto inf_row = m_mpq_lar_core_solver.get_infeasibility_info(inf_sign);
+        get_infeasibility_explanation_for_inf_sign(explanation, inf_row, inf_sign);
+        SASSERT(explanation_is_correct(explanation));
+    }
 
     void get_infeasibility_explanation_for_inf_sign(
                                                     vector<std::pair<mpq, constraint_index>> & explanation,
                                                     const vector<std::pair<mpq, unsigned>> & inf_row,
-                                                    int inf_sign) const;
-
-
-<<<<<<< HEAD
-    void get_model(std::unordered_map<var_index, mpq> & variable_values) const;
-=======
+                                                    int inf_sign) const {
+
+        for (auto & it : inf_row) {
+            mpq coeff = it.first;
+            unsigned j = it.second;
+
             int adj_sign = coeff.is_pos() ? inf_sign : -inf_sign;
             const ul_pair & ul = m_vars_to_ul_pairs[j];
 
             constraint_index bound_constr_i = adj_sign < 0 ? ul.upper_bound_witness() : ul.low_bound_witness();
-            lean_assert(bound_constr_i < m_constraints.size());
+            SASSERT(bound_constr_i < m_constraints.size());
             explanation.push_back(std::make_pair(coeff, bound_constr_i));
         }
     }
->>>>>>> 070c699f
-
-    void get_model_do_not_care_about_diff_vars(std::unordered_map<var_index, mpq> & variable_values) const;
-
-    std::string get_variable_name(var_index vi) const;
-
-<<<<<<< HEAD
-    // ********** print region start
-    void print_constraint(constraint_index ci, std::ostream & out) const;
-=======
+
+
+
     void get_model(std::unordered_map<var_index, mpq> & variable_values) const {
         mpq delta = m_mpq_lar_core_solver.find_delta_for_strict_bounds(mpq(1, 2)); // start from 0.5 to have less clashes
-        lean_assert(m_status == OPTIMAL);
+        SASSERT(m_status == OPTIMAL);
         unsigned i;
         do {
 
@@ -1267,21 +1298,35 @@
         } while (i != m_mpq_lar_core_solver.m_r_x.size());
     }
 
->>>>>>> 070c699f
-
-    void print_constraints(std::ostream& out) const ;
-
-    void print_terms(std::ostream& out) const;
-
-    void print_left_side_of_constraint(const lar_base_constraint * c, std::ostream & out) const;
-
-    void print_term(lar_term const& term, std::ostream & out) const;
-
-    void print_term_as_indices(lar_term const& term, std::ostream & out) const;
-
-<<<<<<< HEAD
-    mpq get_left_side_val(const lar_base_constraint &  cns, const std::unordered_map<var_index, mpq> & var_map) const;
-=======
+
+    std::string get_variable_name(var_index vi) const {
+        return get_column_name(vi);
+    }
+
+    // ********** print region start
+    void print_constraint(constraint_index ci, std::ostream & out) const {
+        if (ci >= m_constraints.size()) {
+            out << "constraint " << T_to_string(ci) << " is not found";
+            out << std::endl;
+            return;
+        }
+
+        print_constraint(m_constraints[ci], out);
+    }
+
+    void print_constraints(std::ostream& out) const  {
+        for (auto c : m_constraints) {
+            print_constraint(c, out);
+        }
+    }
+
+    void print_terms(std::ostream& out) const  {
+        for (auto it : m_terms) {
+            print_term(*it, out);
+            out << "\n";
+        }
+    }
+
     void print_left_side_of_constraint(const lar_base_constraint * c, std::ostream & out) const {
         print_linear_combination_of_column_indices(c->get_left_side_coefficients(), out);
         mpq free_coeff = c->get_free_coeff_of_left_side();
@@ -1289,27 +1334,30 @@
             out << " + " << free_coeff;
 
     }
->>>>>>> 070c699f
-
-    void print_constraint(const lar_base_constraint * c, std::ostream & out) const;
-
-    void fill_var_set_for_random_update(unsigned sz, var_index const * vars, vector<unsigned>& column_list);
-
-    void random_update(unsigned sz, var_index const * vars);
-    void pivot_fixed_vars_from_basis();
-    void pop();
-    bool column_represents_row_in_tableau(unsigned j);
-    void make_sure_that_the_bottom_right_elem_not_zero_in_tableau(unsigned i, unsigned j);
-    void remove_last_row_and_column_from_tableau(unsigned j);
-    void remove_last_column_from_tableau(unsigned j);
-
-<<<<<<< HEAD
-    void remove_last_column_from_basis_tableau(unsigned j);
-    void remove_column_from_tableau(unsigned j);
-    void pop_tableau();
-    void clean_inf_set_of_r_solver_after_pop();
-    void shrink_explanation_to_minimum(vector<std::pair<mpq, constraint_index>> & explanation) const;
-=======
+
+    void print_term(lar_term const& term, std::ostream & out) const {
+        if (!numeric_traits<mpq>::is_zero(term.m_v)) {
+            out << term.m_v << " + ";
+        }
+        print_linear_combination_of_column_indices(term.coeffs_as_vector(), out);
+    }
+
+    mpq get_left_side_val(const lar_base_constraint &  cns, const std::unordered_map<var_index, mpq> & var_map) const {
+        mpq ret = cns.get_free_coeff_of_left_side();
+        for (auto & it : cns.get_left_side_coefficients()) {
+            var_index j = it.second;
+            auto vi = var_map.find(j);
+            SASSERT(vi != var_map.end());
+            ret += it.first * vi->second;
+        }
+        return ret;
+    }
+
+    void print_constraint(const lar_base_constraint * c, std::ostream & out) const {
+        print_left_side_of_constraint(c, out);
+        out << " " << lconstraint_kind_string(c->m_kind) << " " << c->m_right_side << std::endl;
+    }
+
     void fill_var_set_for_random_update(unsigned sz, var_index const * vars, vector<unsigned>& column_list) {
         for (unsigned i = 0; i < sz; i++) {
             var_index var = vars[i];
@@ -1322,48 +1370,47 @@
             }
         }
     }
->>>>>>> 070c699f
-
-    
-    
-    bool column_value_is_integer(unsigned j) const {
-        const impq & v = m_mpq_lar_core_solver.m_r_x[j];
-        return v.is_int();
-    }
-
-    bool column_is_real(unsigned j) const {
-        return !column_is_int(j);
-    }	
-	
-	bool model_is_int_feasible() const;
-
-    const impq & column_low_bound(unsigned j) const {
-        return m_mpq_lar_core_solver.low_bound(j);
-    }
-
-    const impq & column_upper_bound(unsigned j) const {
-        return m_mpq_lar_core_solver.upper_bound(j);
-    }
-
-    bool column_is_bounded(unsigned j) const {
-        return m_mpq_lar_core_solver.column_is_bounded(j);
-    }
-
-    void get_bound_constraint_witnesses_for_column(unsigned j, constraint_index & lc, constraint_index & uc) const {
-        const ul_pair & ul = m_columns_to_ul_pairs[j];
-        lc = ul.low_bound_witness();
-        uc = ul.upper_bound_witness();
-    }
-<<<<<<< HEAD
-    indexed_vector<mpq> & get_column_in_lu_mode(unsigned j) {
-        m_column_buffer.clear();
-        m_column_buffer.resize(A_r().row_count());
-        m_mpq_lar_core_solver.m_r_solver.solve_Bd(j, m_column_buffer);
-        return m_column_buffer;
-=======
+
+    void random_update(unsigned sz, var_index const * vars) {
+        vector<unsigned> column_list;
+        fill_var_set_for_random_update(sz, vars, column_list);
+        random_updater ru(m_mpq_lar_core_solver, column_list);
+        ru.update();
+    }
+
+
+    void try_pivot_fixed_vars_from_basis() {
+        m_mpq_lar_core_solver.m_r_solver.pivot_fixed_vars_from_basis();
+    }
+
+    void pop() {
+        pop(1);
+    }
+
+
+    bool column_represents_row_in_tableau(unsigned j) {
+        return m_vars_to_ul_pairs()[j].m_i != static_cast<row_index>(-1);
+    }
+
+    void make_sure_that_the_bottom_right_elem_not_zero_in_tableau(unsigned i, unsigned j) {
+        // i, j - is the indices of the bottom-right element of the tableau
+        SASSERT(A_r().row_count() == i + 1 && A_r().column_count() == j + 1);
+        auto & last_column = A_r().m_columns[j];
+        int non_zero_column_cell_index = -1;
+        for (unsigned k = last_column.size(); k-- > 0;){
+            auto & cc = last_column[k];
+            if (cc.m_i == i)
+                return;
+            non_zero_column_cell_index = k;
+        }
+
+        SASSERT(non_zero_column_cell_index != -1);
+        SASSERT(static_cast<unsigned>(non_zero_column_cell_index) != i);
+        m_mpq_lar_core_solver.m_r_solver.transpose_rows_tableau(last_column[non_zero_column_cell_index].m_i, i);
+    }
 
     void remove_last_row_and_column_from_tableau(unsigned j) {
-        lean_assert(A_r().column_count() == m_mpq_lar_core_solver.m_r_solver.m_costs.size());
+        SASSERT(A_r().column_count() == m_mpq_lar_core_solver.m_r_solver.m_costs.size());
         auto & slv = m_mpq_lar_core_solver.m_r_solver;
         unsigned i = A_r().row_count() - 1; //last row index
         make_sure_that_the_bottom_right_elem_not_zero_in_tableau(i, j);
@@ -1382,50 +1429,82 @@
 
             A_r().remove_element(last_row, rc);
         }
-        lean_assert(last_row.size() == 0);
-        lean_assert(A_r().m_columns[j].size() == 0);
+        SASSERT(last_row.size() == 0);
+        SASSERT(A_r().m_columns[j].size() == 0);
         A_r().m_rows.pop_back();
         A_r().m_columns.pop_back();
         slv.m_b.pop_back();
->>>>>>> 070c699f
-    }
-    
-    bool bound_is_integer_if_needed(unsigned j, const mpq & right_side) const;
-    linear_combination_iterator<mpq> * get_iterator_on_row(unsigned i) {
-        return m_mpq_lar_core_solver.m_r_solver.get_iterator_on_row(i);
-    }
-
-    unsigned get_base_column_in_row(unsigned row_index) const {
-        return m_mpq_lar_core_solver.m_r_solver.get_base_column_in_row(row_index);
-    }
-
-    constraint_index get_column_upper_bound_witness(unsigned j) const {
-        return m_columns_to_ul_pairs()[j].upper_bound_witness();
-    }
-
-<<<<<<< HEAD
-    constraint_index get_column_low_bound_witness(unsigned j) const {
-        return m_columns_to_ul_pairs()[j].low_bound_witness();
-    }
-
-    void subs_term_columns(lar_term& t) {
-        vector<std::pair<mpq, unsigned> > pol;
-        for (const auto & m : t.m_coeffs) {
-            pol.push_back(std::make_pair(m.second, adjust_column_index_to_term_index(m.first)));
-=======
+    }
+
+    void remove_last_column_from_tableau(unsigned j) {
+        SASSERT(j == A_r().column_count() - 1);
+        // the last column has to be empty
+        SASSERT(A_r().m_columns[j].size() == 0);
+        A_r().m_columns.pop_back();
+    }
+
+    void remove_last_column_from_basis_tableau(unsigned j) {
+        auto& rslv = m_mpq_lar_core_solver.m_r_solver;
+        int i = rslv.m_basis_heading[j];
+        if (i >= 0) { // j is a basic var
+            int last_pos = static_cast<int>(rslv.m_basis.size()) - 1;
+            SASSERT(last_pos >= 0);
+            if (i != last_pos) {
+                unsigned j_at_last_pos = rslv.m_basis[last_pos];
+                rslv.m_basis[i] = j_at_last_pos;
+                rslv.m_basis_heading[j_at_last_pos] = i;
+            }
+            rslv.m_basis.pop_back(); // remove j from the basis
+        } else {
+            int last_pos = static_cast<int>(rslv.m_nbasis.size()) - 1;
+            SASSERT(last_pos >= 0);
+            i = - 1 - i;
+            if (i != last_pos) {
+                unsigned j_at_last_pos = rslv.m_nbasis[last_pos];
+                rslv.m_nbasis[i] = j_at_last_pos;
+                rslv.m_basis_heading[j_at_last_pos] = - i - 1;
+            }
+            rslv.m_nbasis.pop_back(); // remove j from the basis
+        }
+        rslv.m_basis_heading.pop_back();
+        SASSERT(rslv.m_basis.size() == A_r().row_count());
+        SASSERT(rslv.basis_heading_is_correct());
+    }
+
+    void remove_column_from_tableau(unsigned j) {
+        auto& rslv = m_mpq_lar_core_solver.m_r_solver;
+        SASSERT(j == A_r().column_count() - 1);
+        SASSERT(A_r().column_count() == m_mpq_lar_core_solver.m_r_solver.m_costs.size());
+        if (column_represents_row_in_tableau(j)) {
+            remove_last_row_and_column_from_tableau(j);
+            if (rslv.m_basis_heading[j] < 0)
+                rslv.change_basis_unconditionally(j, rslv.m_basis[A_r().row_count()]); // A_r().row_count() is the index of the last row in the basis still
+        }
+        else {
+            remove_last_column_from_tableau(j);
+        }
+        rslv.m_x.pop_back();
+        rslv.m_d.pop_back();
+        rslv.m_costs.pop_back();
+
+        remove_last_column_from_basis_tableau(j);
+        SASSERT(m_mpq_lar_core_solver.r_basis_is_OK());
+        SASSERT(A_r().column_count() == m_mpq_lar_core_solver.m_r_solver.m_costs.size());
+    }
+
 
     void pop_tableau() {
-        lean_assert(m_mpq_lar_core_solver.m_r_solver.m_costs.size() == A_r().column_count());
-
-        lean_assert(m_mpq_lar_core_solver.m_r_solver.m_basis.size() == A_r().row_count());
-        lean_assert(m_mpq_lar_core_solver.m_r_solver.basis_heading_is_correct());
+        SASSERT(m_mpq_lar_core_solver.m_r_solver.m_costs.size() == A_r().column_count());
+
+        SASSERT(m_mpq_lar_core_solver.m_r_solver.m_basis.size() == A_r().row_count());
+        SASSERT(m_mpq_lar_core_solver.m_r_solver.basis_heading_is_correct());
         // We remove last variables starting from m_column_names.size() to m_vec_of_canonic_left_sides.size().
         // At this moment m_column_names is already popped
         for (unsigned j = A_r().column_count(); j-- > m_columns_to_ext_vars_or_term_indices.size();)
             remove_column_from_tableau(j);
-        lean_assert(m_mpq_lar_core_solver.m_r_solver.m_costs.size() == A_r().column_count());
-        lean_assert(m_mpq_lar_core_solver.m_r_solver.m_basis.size() == A_r().row_count());
-        lean_assert(m_mpq_lar_core_solver.m_r_solver.basis_heading_is_correct());
+        SASSERT(m_mpq_lar_core_solver.m_r_solver.m_costs.size() == A_r().column_count());
+        SASSERT(m_mpq_lar_core_solver.m_r_solver.m_basis.size() == A_r().row_count());
+        SASSERT(m_mpq_lar_core_solver.m_r_solver.basis_heading_is_correct());
     }
 
 
@@ -1448,14 +1527,14 @@
         }
 
         for (unsigned j : became_feas) {
-            lean_assert(m_mpq_lar_core_solver.m_r_solver.m_basis_heading[j] < 0);
+            SASSERT(m_mpq_lar_core_solver.m_r_solver.m_basis_heading[j] < 0);
             m_mpq_lar_core_solver.m_r_solver.m_d[j] -= m_mpq_lar_core_solver.m_r_solver.m_costs[j];
             m_mpq_lar_core_solver.m_r_solver.m_costs[j] = zero_of_type<mpq>();
             m_mpq_lar_core_solver.m_r_solver.m_inf_set.erase(j);
         }
         became_feas.clear();
         for (unsigned j : m_mpq_lar_core_solver.m_r_solver.m_inf_set.m_index) {
-            lean_assert(m_mpq_lar_core_solver.m_r_heading[j] >= 0);
+            SASSERT(m_mpq_lar_core_solver.m_r_heading[j] >= 0);
             if (m_mpq_lar_core_solver.m_r_solver.column_is_feasible(j))
                 became_feas.push_back(j);
         }
@@ -1468,26 +1547,15 @@
                 m_mpq_lar_core_solver.m_r_solver.update_inf_cost_for_column_tableau(j);
             for (unsigned j : basic_columns_with_changed_cost)
                 m_mpq_lar_core_solver.m_r_solver.update_inf_cost_for_column_tableau(j);
-            lean_assert(m_mpq_lar_core_solver.m_r_solver.reduced_costs_are_correct_tableau());
->>>>>>> 070c699f
-        }
-        mpq v = t.m_v;
-        vector<std::pair<mpq, unsigned>> pol_after_subs;
-        // todo : remove the call to substitute_terms_in_linear_expression, when theory_lra handles the terms indices
-        substitute_terms_in_linear_expression(pol, pol_after_subs, v);
-        t.clear();
-        t = lar_term(pol_after_subs, v);
-    }
-
-<<<<<<< HEAD
-    bool has_int_var() const;
-=======
+            SASSERT(m_mpq_lar_core_solver.m_r_solver.reduced_costs_are_correct_tableau());
+        }
+    }
+
 
     void shrink_explanation_to_minimum(vector<std::pair<mpq, constraint_index>> & explanation) const {
         // implementing quickXplain
         quick_xplain::run(explanation, *this);
-        lean_assert(this->explanation_is_correct(explanation));
-    }
->>>>>>> 070c699f
+        SASSERT(this->explanation_is_correct(explanation));
+    }
 };
 }